{
  "name": "X3DJSONLD",
  "version": "10.0.0",
  "private": true,
  "main": "app.mjs",
  "browser": {
    "[module-name]": false
  },
  "devDependencies": {
<<<<<<< HEAD
    "@babel/plugin-syntax-import-assertions": "^7.20.0",
    "ajv-json-loader": "^0.2.0",
    "babel-cli": "^6.26.0",
    "babel-loader": "^9.1.2",
    "babel-preset-es2015": "^6.24.1",
    "json-loader": "^0.5.7",
    "node-loader": "^2.0.0",
    "raw-loader": "^4.0.2",
    "webpack": "^5.76.2",
    "webpack-cli": "^5.0.1",
    "webpack-dev-server": "^4.13.1"
  },
  "dependencies": {
    "@xmldom/xmldom": ">=0.8.6",
    "ajv": ">=8.12.0",
=======
    "webpack": "^5.87.0",
    "webpack-cli": "^4.9.1"
  },
  "dependencies": {
    "@xmldom/xmldom": "^0.8.8",
    "ajv": "8.8.1",
>>>>>>> 1bb62a5a
    "ajv-formats": "^2.1.1",
    "ajv-i18n": "*",
    "buffer": "^6.0.3",
    "esm": "^3.2.25",
    "express": "*",
    "glob": "*",
    "https-browserify": "*",
    "jsonlint": "https://github.com/prantlf/jsonlint.git",
    "mutation-observer": "*",
    "node-mkdirp": "*",
    "saxon-js": "*",
    "stream-http": "*",
    "three": "*",
    "url": "^0.11.0",
<<<<<<< HEAD
    "x_ite": "*",
    "x3dom": "*",
=======
>>>>>>> 1bb62a5a
    "xml2js": "^0.6.0",
    "xmlhttprequest": "*",
    "xslt3": "*"
  },
  "scripts": {
<<<<<<< HEAD
    "start": "node app.mjs",
=======
    "start": "node app.js",
>>>>>>> 1bb62a5a
    "postinstall": "rem bash build.sh",
    "buildthreex3dloader": "browserify src/main/node/threeLoadFile.js > src/main/node/bundle.js",
    "buildloader": "webpack"
  }
}<|MERGE_RESOLUTION|>--- conflicted
+++ resolved
@@ -1,37 +1,24 @@
 {
   "name": "X3DJSONLD",
-  "version": "10.0.0",
+  "version": "11.0.0",
   "private": true,
   "main": "app.mjs",
   "browser": {
     "[module-name]": false
   },
   "devDependencies": {
-<<<<<<< HEAD
-    "@babel/plugin-syntax-import-assertions": "^7.20.0",
-    "ajv-json-loader": "^0.2.0",
-    "babel-cli": "^6.26.0",
-    "babel-loader": "^9.1.2",
-    "babel-preset-es2015": "^6.24.1",
-    "json-loader": "^0.5.7",
-    "node-loader": "^2.0.0",
-    "raw-loader": "^4.0.2",
-    "webpack": "^5.76.2",
-    "webpack-cli": "^5.0.1",
-    "webpack-dev-server": "^4.13.1"
-  },
-  "dependencies": {
-    "@xmldom/xmldom": ">=0.8.6",
-    "ajv": ">=8.12.0",
-=======
-    "webpack": "^5.87.0",
-    "webpack-cli": "^4.9.1"
+    "@esm-bundle/chai": "^4.3.4-fix.0",
+    "@rollup/plugin-commonjs": "^20.0.0",
+    "@web/dev-server-rollup": "^0.3.9",
+    "@web/test-runner": "^0.10.2",
+    "make-dir": "^3.1.0",
+    "semver": "^7.5.3",
+    "typescript": "^4.4.2"
   },
   "dependencies": {
     "@xmldom/xmldom": "^0.8.8",
-    "ajv": "8.8.1",
->>>>>>> 1bb62a5a
-    "ajv-formats": "^2.1.1",
+    "ajv": "*",
+    "ajv-formats": "*",
     "ajv-i18n": "*",
     "buffer": "^6.0.3",
     "esm": "^3.2.25",
@@ -39,29 +26,22 @@
     "glob": "*",
     "https-browserify": "*",
     "jsonlint": "https://github.com/prantlf/jsonlint.git",
+    "make-dir": "^3.1.0",
     "mutation-observer": "*",
     "node-mkdirp": "*",
     "saxon-js": "*",
+    "semver": "^7.5.3",
     "stream-http": "*",
     "three": "*",
     "url": "^0.11.0",
-<<<<<<< HEAD
-    "x_ite": "*",
-    "x3dom": "*",
-=======
->>>>>>> 1bb62a5a
     "xml2js": "^0.6.0",
     "xmlhttprequest": "*",
     "xslt3": "*"
   },
   "scripts": {
-<<<<<<< HEAD
-    "start": "node app.mjs",
-=======
     "start": "node app.js",
->>>>>>> 1bb62a5a
     "postinstall": "rem bash build.sh",
     "buildthreex3dloader": "browserify src/main/node/threeLoadFile.js > src/main/node/bundle.js",
-    "buildloader": "webpack"
+    "test": "web-test-runner ./dist/**/*.spec.js"
   }
 }
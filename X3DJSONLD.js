"use strict";

if (typeof document === 'undefined') {
	var document = {};
}

// For X3D Browser functions
if (typeof Browser === 'undefined') {
	var Browser = {
		print : function(string) { if (typeof console !== 'undefined' && typeof string !== 'undefined') console.error(string); },
		println : function(string) { if (typeof console !== 'undefined' && typeof string !== 'undefined') console.error(string); },
		stringToArray : function(clazz, obj) {
			if (typeof obj === 'object') {
				if (clazz === 'SFRotation') {
					return [0.0,0.0,0.0,0.0];
				}
				return obj;
			} else {
				return JSON.parse('['+obj+']');
			}
		},
		appendTo : function(element, json) {
			 return ConvertToX3DOM(json, "", element, 'foo.json');
		},
		getDocument : function() {
			return document;
		}
	};
}

function processURLs(localArray, path) {
	var url;
	// No longer need to split
	for (url in localArray) {
		if (localArray[url].indexOf("http://") === 0
		 || localArray[url].indexOf("https://") === 0) {
		} else if (localArray[url].indexOf("urn:web3d:media:textures/panoramas/") === 0) {
			var ls = localArray[url].lastIndexOf("/");
			if (ls > 0) {
				localArray[url] = 'examples/Basic/UniversalMediaPanoramas/'+localArray[url].substring(ls+1);
			}

		} else {
			var s = localArray[url].indexOf('/');
			var p = localArray[url].indexOf('#');
			var pe = path.lastIndexOf('/');
			var pc = path.substring(0, pe);
			if (s != 0 && p != 0) {
				if (localArray[url].indexOf(pc) != 0) {
					 localArray[url] = pc+'/'+localArray[url];
				}
				if (localArray[url].indexOf('/') === 0) {
					// no webroot absolute paths.  No /'s for cobweb shaders
					localArray[url] = localArray[url].substring(1);
				}
			}
		}
		var hash = localArray[url].lastIndexOf("#") ;
		if (hash >= 0) {
			localArray[url] = localArray[url].substring(0, hash);
		}
		var x3d = localArray[url].lastIndexOf(".x3d") ;
		if (x3d === localArray[url].length - 4) {
			localArray[url] = localArray[url].substring(0, x3d)+".json";
		}
		var wrl = localArray[url].lastIndexOf(".wrl") ;
		if (wrl === localArray[url].length - 4) {
			localArray[url] = localArray[url].substring(0, wrl)+".json";
		}
			
        }
	// console.error("Processed URLs", localArray.join(" "));
	return localArray;
}

if (typeof require === 'function') {
	var fs = require("fs");
	var http = require("http");
	var https = require("https");
}

function loadURLs(loadpath, urls, loadedCallback) {
	if (typeof urls !== 'undefined') {
		urls = processURLs(urls, loadpath);
		for (var u in urls) {
			try {
				var url = urls[u];
				(function(url) {
					var p = url.indexOf("://");
					var protocol = "file";
					var host = "localhost";
					var path = "/"+loadpath;
					if (p > 0) {
						protocol = url.substring(0, p);
						var pa = url.indexOf("/", p+3);
						host = url.substring(p+3, pa);
						path = url.substring(pa);
					}
<<<<<<< HEAD
=======
/*
>>>>>>> 8b77af53
					if (protocol === "http") {
						console.error("Loading HTTP URL", url);
						if (typeof $ !== 'undefined') {
							$.get(url, function(data) {
								loadedCallback(data, url);
							});
						} else {
							http.get({ host: host, path: path}, function(res) {
								var data = '';
								res.on('data', function (d) {
									data += d;
								});
								res.on('end', function() {
									loadedCallback(data, url);
								});
							});
					
						}
					} else if (protocol === "https") {
						console.error("Loading HTTPS URL", url);
						if (typeof $ !== 'undefined') {
							$.get(url, function(data) {
								loadedCallback(data, url);
							});
						} else {
							https.get({ host: host, path: path}, function(res) {
								var data = '';
								res.on('data', function (d) {
									data += d;
								});
								res.on('end', function() {
									loadedCallback(data, url);
								});
							});
					
						}
<<<<<<< HEAD
					} else if (typeof fs !== 'undefined') {
=======
					} else
*/
					 if (typeof fs !== 'undefined') {
>>>>>>> 8b77af53
						// should be async, but out of memory
						if (fs.statSync(url).isFile()) {
							console.error("Loading FILE URL", url);
							var data = fs.readFileSync(url);
							loadedCallback(data.toString(), url);
						} else {
							console.error("File doesn't exist or is not available,", url);
						}
					} else if (typeof $ !== 'undefined') {
						console.error("Loading Relative URL", url);
						$.get(url, function(data) {
							loadedCallback(data, url);
						});
					} else {
						console.error("Didn't load", url, ".  No JQuery or file system");
					}
				})(url);
			} catch (e) {
				console.log(e);
			}
		}
	}
}

var x3djsonNS;
var encoding;

function getEncoding() {
	return encoding;
}

function setEncoding(enc) {
	encoding = enc;
}

// 'http://www.web3d.org/specifications/x3d-namespace'

// Load X3D JSON into web page

var containerFields = [];


function elementSetAttribute(element, key, value) {
	if (key === 'SON schema') {
		// JSON Schema
	} else if (key === 'ncoding') {
		// encoding, UTF-8, UTF-16 or UTF-32
		setEncoding(value);
	} else {
		if (typeof element.setAttribute === 'function') {
			element.setAttribute(key, value);
		}
	}
}

function ConvertChildren(parentkey, object, element, path) {
	var key;
	containerFields.unshift(parentkey.substr(1));

	for (key in object) {
		if (typeof object[key] === 'object') {
			if (isNaN(parseInt(key))) {
				ConvertObject(key, object, element, path);
			} else {
				ConvertToX3DOM(object[key], key, element, path);
			}
		}
	}
	containerFields.shift();
}

function CreateElement(key, x3djsonNS) {
	var child = null;
	if (typeof x3djsonNS === 'undefined') {
		child = document.createElement(key);
	} else {
		child = document.createElementNS(x3djsonNS, key);
		if (child == null || typeof child === 'undefined') {
			console.error('Trouble creating element for', key);
			child = document.createElement(key);
		}
	}
	if (containerFields.length > 1 && containerFields[0] !== 'shaders') {
		child.setAttribute('containerField', containerFields[0]);
	}
	return child;
}

function CDATACreateFunction(document, element, str) {
	// for script nodes
	var open = document.createTextNode('<![CDATA[');
	var child = document.createTextNode(str.replace(/\&lt;/g, '<').replace(/&gt;/g, '>'));
	var close = document.createTextNode(']]>');
	element.appendChild(open);
	element.appendChild(child);
	element.appendChild(close);
}

function setCDATACreateFunction(fnc) {
	CDATACreateFunction = fnc;
}

function ConvertObject(key, object, element, path) {
	if (object !== null && typeof object[key] === 'object') {
		if (key.substr(0,1) === '@') {
			ConvertToX3DOM(object[key], key, element, path);
		} else if (key.substr(0,1) === '-') {
			ConvertChildren(key, object[key], element, path);
		} else if (key === '#comment') {
			for (var c in object[key]) {
				var child = document.createComment(CommentStringToXML(object[key][c]));
				element.appendChild(child);
			}
		} else if (key === 'Inline') {
			var localArray = object[key]["@url"];
			loadURLs(path, localArray, function(data) {
				// console.error("Read", data);
				try {
					var json = JSON.parse(data); 
					var child = document.createDocumentFragment();
					ConvertToX3DOM(json, "-children", child, path);
					element.appendChild(child);
					element.appendChild(document.createTextNode("\n"));
				} catch(e) {
					// if JSON parse failed, it might be XML or WRL
					var child = CreateElement(key, x3djsonNS);
					console.error("Reloading", object[key]["@url"]);
					ConvertToX3DOM(object[key], key, child, path);
					element.appendChild(child);
					element.appendChild(document.createTextNode("\n"));
				}
			});
		} else if (key === '#sourceText') {
			CDATACreateFunction(document, element, object[key].join("\r\n")+"\r\n");
		} else {
			if (key === 'connect' || key === 'fieldValue' || key === 'field' || key === 'meta' || key === 'component') {
				for (var childkey in object[key]) {  // for each field
					if (key === 'meta') {
						// console.error("Examining ", childkey, object[key].length);
						if (parseInt(childkey) + 3 >= object[key].length) {
							// get rid of meta stuff added by stylesheet
							// console.error("Bailing");
							break;
						}
					}
					if (typeof object[key][childkey] === 'object') {
						var child = CreateElement(key, x3djsonNS);
						ConvertToX3DOM(object[key][childkey], childkey, child, path);
						element.appendChild(child);
						element.appendChild(document.createTextNode("\n"));
					}
				}
			} else {
				var child = CreateElement(key, x3djsonNS);
				ConvertToX3DOM(object[key], key, child, path);
				element.appendChild(child);
				element.appendChild(document.createTextNode("\n"));
			}
		}
	}
}

function CommentStringToXML(str) {
	str = str.replace(/[\u0080-\uFFFF]/g, 
		function (v) {return '&#'+v.charCodeAt()+';';}
	);
	str = str.replace(/\\"/g, '"');
	return str;
}

function JSONStringToXML(str) {
	str = str.replace(/[\u0080-\uFFFF]/g, 
		function (v) {return '&#'+v.charCodeAt()+';';}
	);
	// replace  \'s first
	str = str.replace(/\\/g, '\\\\');
	str = str.replace(/"/g, '\\"');
	return str;
}

function ConvertToX3DOM(object, parentkey, element, path) {
	var key;
	var localArray = [];
	var isArray = false;
	var arrayOfStrings = false;
	for (key in object) {
		if (isNaN(parseInt(key))) {
			isArray = false;
		} else {
			isArray = true;
		}
		if (isArray) {
			if (typeof object[key] === 'number') {
				localArray.push(object[key]);
			} else if (typeof object[key] === 'string') {
				localArray.push(object[key]);
				arrayOfStrings = true;
			} else if (typeof object[key] === 'boolean') {
				localArray.push(object[key]);
			} else if (typeof object[key] === 'object') {
				if (object[key] != null && typeof object[key].join === 'function') {
					localArray.push(object[key].join(" "));
				}
				ConvertToX3DOM(object[key], key, element, path);
			} else if (typeof object[key] === 'undefined') {
			} else {
				console.error("Unknown type found in array "+typeof object[key]);
			}
		} else if (typeof object[key] === 'object') {
			// This is where the whole thing starts
			if (key === 'X3D') {
				ConvertToX3DOM(object[key], key, element, path);
			} else {
				ConvertObject(key, object, element, path);
			}
		} else if (typeof object[key] === 'number') {
			elementSetAttribute(element, key.substr(1),object[key]);
		} else if (typeof object[key] === 'string') {
			if (key !== '#comment') {
				// ordinary string attributes
				elementSetAttribute(element, key.substr(1), JSONStringToXML(object[key]));
			} else {
				var child = document.createComment(CommentStringToXML(object[key]));
				element.appendChild(child);
			}
		} else if (typeof object[key] === 'boolean') {
			elementSetAttribute(element, key.substr(1),object[key]);
		} else if (typeof object[key] === 'undefined') {
		} else {
			console.error("Unknown type found in object "+typeof object[key]);
		}
	}
	if (isArray) {
		if (parentkey.substr(0,1) === '@') {
			if (arrayOfStrings) {
				arrayOfStrings = false;
				for (var str in localArray) {
					localArray[str] = JSONStringToXML(localArray[str]);
				}
                                if (parentkey === '@url' || parentkey.indexOf("Url") === parentkey.length - 3) {
					processURLs(localArray, path);
					// console.error("Loading URL",'"'+localArray.join('" "')+'"');
					elementSetAttribute(element, parentkey.substr(1),'"'+localArray.join('" "')+'"');
                                } else {
					// if string array
					elementSetAttribute(element, parentkey.substr(1),'"'+localArray.join('" "')+'"');
				}
			} else {
				// if non string array
				elementSetAttribute(element, parentkey.substr(1),localArray.join(" "));
			}
		}
		isArray = false;
	}
	return element;
}

function fixXML(xmlstr) {
	// get rid of self-closing tags
	xmlstr = xmlstr.replace(/(<[ \t]*)([A-Za-z0-9]+)([^>]*)\/>/g, "$1$2$3></$2>");
	// strip out namespace
	xmlstr = xmlstr.replace(/xmlns="[^"]*"/g, "");

	// strip out schema
	xmlstr = xmlstr.replace(/xsd:noNamespaceSchemaLocation="[^"]*"/gi, "");


	// Fix CDATA sections
	xmlstr = xmlstr.replace(/&lt;!\[CDATA\[/g, "<![CDATA[");
	xmlstr = xmlstr.replace(/\]\]&gt;/g, "]]>");
	do {
		var xmlstr2 = xmlstr;
		xmlstr = xmlstr2.replace(/(\<\!\[CDATA\[(.|\n)*)&lt;((.|\n)*\]\]\>)/gi, "$1<$3");
	} while (xmlstr !== xmlstr2);
	do {
		xmlstr2 = xmlstr;
		xmlstr = xmlstr2.replace(/(\<\!\[CDATA\[(.|\n)*)&gt;((.|\n)*\]\]\>)/gi, "$1>$3");
	} while (xmlstr !== xmlstr2);
	return xmlstr;
}


/*
 * Load X3D JSON into an element
 * json - the JSON to convert to XML and DOM
 * path - the path of the JSON file
 * xml - the output xml string array (optional)
 * NS - a namespace for cobweb (optional) -- stripped out
 * returns an element - the element to append or insert into the DOM
 */
function loadX3DJS(json, path, xml, NS) {
	var version = json.X3D["@version"];
	x3djsonNS = NS;
	var child = CreateElement('X3D', NS);
	ConvertToX3DOM(json, "", child, path);
	if (typeof xml !== 'undefined' && typeof xml.push === 'function') {
		xml.push('<?xml version="1.0" encoding="'+getEncoding()+'"?>');
		xml.push('<!DOCTYPE X3D PUBLIC "ISO//Web3D//DTD X3D '+version+'//EN" "http://www.web3d.org/specifications/x3d-'+version+'.dtd">');

		var serializer = new XMLSerializer();
		var xmlstr = serializer.serializeToString(child);

		xmlstr = fixXML(xmlstr);
		xml.push(xmlstr);
	}
	return child;
}

if (typeof module === 'object')  {
	module.exports = {
		loadX3DJS : loadX3DJS,
		Browser : Browser,
		ConvertToX3DOM : ConvertToX3DOM,
		fixXML : fixXML,
		getEncoding : getEncoding,
		setCDATACreateFunction : setCDATACreateFunction,
		loadURLs : loadURLs,
		setDocument : function(doc) {
			document = doc;
		}
	};
}<|MERGE_RESOLUTION|>--- conflicted
+++ resolved
@@ -96,10 +96,7 @@
 						host = url.substring(p+3, pa);
 						path = url.substring(pa);
 					}
-<<<<<<< HEAD
-=======
 /*
->>>>>>> 8b77af53
 					if (protocol === "http") {
 						console.error("Loading HTTP URL", url);
 						if (typeof $ !== 'undefined') {
@@ -136,13 +133,9 @@
 							});
 					
 						}
-<<<<<<< HEAD
-					} else if (typeof fs !== 'undefined') {
-=======
 					} else
 */
 					 if (typeof fs !== 'undefined') {
->>>>>>> 8b77af53
 						// should be async, but out of memory
 						if (fs.statSync(url).isFile()) {
 							console.error("Loading FILE URL", url);

--- conflicted
+++ resolved
@@ -54,11 +54,7 @@
 	    if ($('#prototype').is(':checked')) {
 
 		// Expand Protos
-<<<<<<< HEAD
-		json = externPrototypeExpander(url, json);
-=======
 		// json = externPrototypeExpander(url, json);
->>>>>>> 8b77af53
 		json = prototypeExpander(url, json, "");
 
 		// Now generate JavaScript code for Scripts and Routes

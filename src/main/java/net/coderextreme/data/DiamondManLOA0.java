--- conflicted
+++ resolved
@@ -73,33 +73,23 @@
         .addMeta(new meta().setName("license").setContent("../license.html")))
       .setScene(new Scene()
         .addChild(new WorldInfo().setInfo(new MFString0().getArray()).setTitle("HANIM 2.0 Default Joint Centers, LOA0"))
-        .addChild(new NavigationInfo().setSpeed(1.5000f))
+        .addChild(new NavigationInfo().setSpeed(1.5f))
         .addChild(new Viewpoint().setCenterOfRotation(new float[] {0f,1f,0f}).setDescription("Diamond Man, LOA 0").setPosition(new float[] {0f,1f,3f}))
         .addChild(new HAnimHumanoid().setName("humanoid").setDEF("hanim_humanoid").setLoa(0).setVersion("2.0")
-<<<<<<< HEAD
           .addComments("original HAnimHumanoid info='\"authorEmail=beitler@graphics.cis.upenn.edu beitler@acm.org\" \"authorName=Matthew T. Beitler\" \"copyright=Copyright 1999 Matthew T. Beitler\" \"creationDate=05/12/99\" \"humanoidVersion=JointCenters 1.1 LOA0\" \"usageRestrictions=PERMISSION TO FULLY USE THIS SCENE GRAPH IS GRANTED PROVIDED THIS COPYRIGHT INFORMATION AND DOCUMENTATION OF THE ORIGINAL AUTHOR IS INCLUDED. This humanoid scene graph is provided _as-is_ and without warranty of any kind express implied or otherwise including without limitation any warranty of merchantability or fitness for a particular purpose.\"'")
           .setMetadata(new MetadataSet().setName("HAnimHumanoid.info").setReference("https://www.web3d.org/documents/specifications/19774/V2.0/Architecture/ObjectInterfaces.html#Humanoid")
-=======
-          .addComments("HAnimHumanoid original info='\"authorEmail=beitler@graphics.cis.upenn.edu beitler@acm.org\" \"authorName=Matthew T. Beitler\" \"copyright=Copyright 1999 Matthew T. Beitler\" \"creationDate=05/12/99\" \"humanoidVersion=JointCenters 1.1 LOA0\" \"usageRestrictions=PERMISSION TO FULLY USE THIS SCENE GRAPH IS GRANTED PROVIDED THIS COPYRIGHT INFORMATION AND DOCUMENTATION OF THE ORIGINAL AUTHOR IS INCLUDED. This humanoid scene graph is provided _as-is_ and without warranty of any kind express implied or otherwise including without limitation any warranty of merchantability or fitness for a particular purpose.\"'")
-          .addValue(new MetadataSet().setName("HAnimHumanoid.info").setReference("https://www.web3d.org/documents/specifications/19774/V2.0/Architecture/ObjectInterfaces.html#Humanoid")
->>>>>>> 1bb62a5a
             .addValue(new MetadataString().setName("authorEmail").setValue(new MFString1().getArray()))
             .addValue(new MetadataString().setName("authorName").setValue(new MFString2().getArray()))
             .addValue(new MetadataString().setName("copyright").setValue(new MFString3().getArray()))
             .addValue(new MetadataString().setName("creationDate").setValue(new MFString4().getArray()))
             .addValue(new MetadataString().setName("humanoidVersion").setValue(new MFString5().getArray()))
             .addValue(new MetadataString().setName("usageRestrictions").setValue(new MFString6().getArray())))
-<<<<<<< HEAD
           .addSkeleton(new HAnimJoint().setName("humanoid_root").setDEF("hanim_humanoid_root").setCenter(new float[] {0f,0.824f,0.0277f}).setUlimit(new MFFloat7().getArray()).setLlimit(new MFFloat8().getArray())
             .addChild(new HAnimJoint().setName("sacroiliac").setDEF("hanim_sacroiliac").setCenter(new float[] {0f,0.9149f,0.0016f}).setUlimit(new MFFloat9().getArray()).setLlimit(new MFFloat10().getArray())
-=======
-          .addSkeleton(new HAnimJoint().setName("humanoid_root").setDEF("hanim_humanoid_root").setCenter(new float[] {0f,0.824f,0.0277f}).setUlimit(new float[] {0f,0f,0f}).setLlimit(new float[] {0f,0f,0f}).setStiffness(new float[] {0f,0f,0f})
-            .addChild(new HAnimJoint().setName("sacroiliac").setDEF("hanim_sacroiliac").setCenter(new float[] {0f,0.9149f,0.0016f}).setUlimit(new float[] {0f,0f,0f}).setLlimit(new float[] {0f,0f,0f}).setStiffness(new float[] {0f,0f,0f})
->>>>>>> 1bb62a5a
               .addChild(new HAnimSegment().setName("pelvis").setDEF("hanim_pelvis")
                 .addChild(new Transform().setTranslation(new float[] {0f,0.9149f,0.0016f})
                   .addChild(new Shape().setDEF("DiamondShape")
-                    .setGeometry(new IndexedFaceSet().setCoordIndex(new MFInt3211().getArray()).setCreaseAngle(0.5000f)
+                    .setGeometry(new IndexedFaceSet().setCoordIndex(new MFInt3211().getArray()).setCreaseAngle(0.5f)
                       .setCoord(new Coordinate().setPoint(new MFVec3f12().getArray())))
                     .setAppearance(new Appearance()
                       .setMaterial(new Material().setDiffuseColor(new float[] {1f,1f,0f}))))))))
@@ -150,22 +140,22 @@
 }
 protected class MFFloat7 {
   protected org.web3d.x3d.jsail.fields.MFFloat getArray() {
-    return new org.web3d.x3d.jsail.fields.MFFloat(new float[] {0.0000f,0.0000f,0.0000f});
+    return new org.web3d.x3d.jsail.fields.MFFloat(new float[] {0f,0f,0f});
   }
 }
 protected class MFFloat8 {
   protected org.web3d.x3d.jsail.fields.MFFloat getArray() {
-    return new org.web3d.x3d.jsail.fields.MFFloat(new float[] {0.0000f,0.0000f,0.0000f});
+    return new org.web3d.x3d.jsail.fields.MFFloat(new float[] {0f,0f,0f});
   }
 }
 protected class MFFloat9 {
   protected org.web3d.x3d.jsail.fields.MFFloat getArray() {
-    return new org.web3d.x3d.jsail.fields.MFFloat(new float[] {0.0000f,0.0000f,0.0000f});
+    return new org.web3d.x3d.jsail.fields.MFFloat(new float[] {0f,0f,0f});
   }
 }
 protected class MFFloat10 {
   protected org.web3d.x3d.jsail.fields.MFFloat getArray() {
-    return new org.web3d.x3d.jsail.fields.MFFloat(new float[] {0.0000f,0.0000f,0.0000f});
+    return new org.web3d.x3d.jsail.fields.MFFloat(new float[] {0f,0f,0f});
   }
 }
 protected class MFInt3211 {
@@ -175,7 +165,7 @@
 }
 protected class MFVec3f12 {
   protected org.web3d.x3d.jsail.fields.MFVec3f getArray() {
-    return new org.web3d.x3d.jsail.fields.MFVec3f(new float[] {0.0000f,0.0100f,0.0000f,-0.0100f,0.0000f,0.0000f,0.0000f,0.0000f,0.0100f,0.0100f,0.0000f,0.0000f,0.0000f,0.0000f,-0.0100f,0.0000f,-0.0100f,0.0000f});
+    return new org.web3d.x3d.jsail.fields.MFVec3f(new float[] {0f,0.01f,0f,-0.01f,0f,0f,0f,0f,0.01f,0.01f,0f,0f,0f,0f,-0.01f,0f,-0.01f,0f});
   }
 }
 }
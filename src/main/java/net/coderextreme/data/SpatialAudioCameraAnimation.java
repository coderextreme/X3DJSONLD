--- conflicted
+++ resolved
@@ -80,25 +80,24 @@
           .addChild(new Shape()
             .setAppearance(new Appearance().setDEF("WireColor_1")
               .setMaterial(new Material().setDiffuseColor(new float[] {0.690196f,0.101961f,0.101961f})))
-            .setGeometry(new Sphere().setRadius(100.0000f)))
+            .setGeometry(new Sphere().setRadius(100f)))
           .addChild(new Billboard()
             .addChild(new Transform().setDEF("violin").setRotation(new float[] {1f,0f,0f,-0.5f}).setScale(new float[] {100f,100f,100f}).setTranslation(new float[] {0f,100f,0f})
               .addChild(new Shape()
                 .setAppearance(new Appearance()
-                  .setMaterial(new Material().setAmbientIntensity(0.0933f).setDiffuseColor(new float[] {1f,1f,1f}).setShininess(0.5100f).setSpecularColor(new float[] {0.46f,0.46f,0.46f})))
+                  .setMaterial(new Material().setAmbientIntensity(0.0933f).setDiffuseColor(new float[] {1f,1f,1f}).setShininess(0.51f).setSpecularColor(new float[] {0.46f,0.46f,0.46f})))
                 .setGeometry(new Text().setString(new MFString10().getArray())
                   .setFontStyle(new FontStyle().setDEF("ModelFontStyle").setFamily(new MFString11().getArray()).setStyle("BOLD")))))))
         .addChild(new Transform().setDEF("TransformAudio2").setTranslation(new float[] {933.475586f,0f,924.423218f})
           .addChild(new Shape()
             .setAppearance(new Appearance().setDEF("WireColor_2")
               .setMaterial(new Material().setDiffuseColor(new float[] {0.105882f,0.694118f,0.580392f})))
-            .setGeometry(new Sphere().setRadius(100.0000f)))
+            .setGeometry(new Sphere().setRadius(100f)))
           .addChild(new Billboard()
             .addChild(new Transform().setDEF("saxophone").setRotation(new float[] {1f,0f,0f,-0.5f}).setScale(new float[] {100f,100f,100f}).setTranslation(new float[] {0f,100f,0f})
               .addChild(new Shape()
                 .setAppearance(new Appearance()
-<<<<<<< HEAD
-                  .setMaterial(new Material().setAmbientIntensity(0.0933f).setDiffuseColor(new float[] {1f,1f,1f}).setShininess(0.5100f).setSpecularColor(new float[] {0.46f,0.46f,0.46f})))
+                  .setMaterial(new Material().setAmbientIntensity(0.0933f).setDiffuseColor(new float[] {1f,1f,1f}).setShininess(0.51f).setSpecularColor(new float[] {0.46f,0.46f,0.46f})))
                 .setGeometry(new Text().setString(new MFString12().getArray())
                   .setFontStyle(new FontStyle().setUSE("ModelFontStyle")))))))
         .addChild(new ListenerPointSource().setTrackCurrentView(true))
@@ -109,19 +108,6 @@
           .addChild(new SpatialSound().setDEF("Audio2").setDistanceModel("INVERSE")
             .addChild(new Gain().setChannelCountMode("MAX").setChannelInterpretation("SPEAKERS")
               .addChild(new AudioClip().setDescription("Saxophone").setLoop(true).setUrl(new MFString14().getArray()))))))      ;
-=======
-                  .setMaterial(new Material().setAmbientIntensity(0.0933f).setDiffuseColor(new float[] {1f,1f,1f}).setShininess(0.51f).setSpecularColor(new float[] {0.46f,0.46f,0.46f})))
-                .setGeometry(new Text().setString(new MFString11().getArray())
-                  .setFontStyle(new FontStyle().setFamily(new MFString12().getArray()).setStyle("BOLD")))))))
-        .addChild(new ListenerPointSource().setTrackCurrentView(true).setDopplerEnabled("false"))
-        .addChild(new StreamAudioDestination().setChannelCountMode("MAX").setChannelInterpretation("SPEAKERS")
-          .addChild(new SpatialSound().setDEF("Audio1").setDistanceModel("INVERSE").setDopplerEnabled("false")
-            .addChild(new Gain().setChannelCountMode("MAX").setChannelInterpretation("SPEAKERS")
-              .addChild(new AudioClip().setLoop(true).setPauseTime(-1d).setResumeTime(-1d).setStopTime(-1d).setUrl(new MFString13().getArray()))))
-          .addChild(new SpatialSound().setDEF("Audio2").setDistanceModel("INVERSE").setDopplerEnabled("false")
-            .addChild(new Gain().setChannelCountMode("MAX").setChannelInterpretation("SPEAKERS")
-              .addChild(new AudioClip().setLoop(true).setPauseTime(-1d).setResumeTime(-1d).setStopTime(-1d).setUrl(new MFString14().getArray()))))))      ;
->>>>>>> 1bb62a5a
     return X3D0;
     }
 protected class MFString0 {
@@ -156,22 +142,22 @@
 }
 protected class MFFloat6 {
   protected org.web3d.x3d.jsail.fields.MFFloat getArray() {
-    return new org.web3d.x3d.jsail.fields.MFFloat(new float[] {0.0000f,0.2500f,0.5000f,0.7500f,1.0000f});
+    return new org.web3d.x3d.jsail.fields.MFFloat(new float[] {0f,0.25f,0.5f,0.75f,1f});
   }
 }
 protected class MFVec3f7 {
   protected org.web3d.x3d.jsail.fields.MFVec3f getArray() {
-    return new org.web3d.x3d.jsail.fields.MFVec3f(new float[] {0.0000f,2000.0000f,3500.0000f,0.0000f,2000.0000f,0.0000f,0.0000f,2000.0000f,-3500.0000f,0.0000f,2000.0000f,0.0000f,0.0000f,2000.0000f,3500.0000f});
+    return new org.web3d.x3d.jsail.fields.MFVec3f(new float[] {0f,2000f,3500f,0f,2000f,0f,0f,2000f,-3500f,0f,2000f,0f,0f,2000f,3500f});
   }
 }
 protected class MFFloat8 {
   protected org.web3d.x3d.jsail.fields.MFFloat getArray() {
-    return new org.web3d.x3d.jsail.fields.MFFloat(new float[] {0.0000f,0.2500f,0.5000f,0.7500f,1.0000f});
+    return new org.web3d.x3d.jsail.fields.MFFloat(new float[] {0f,0.25f,0.5f,0.75f,1f});
   }
 }
 protected class MFRotation9 {
   protected org.web3d.x3d.jsail.fields.MFRotation getArray() {
-    return new org.web3d.x3d.jsail.fields.MFRotation(new float[] {1.0000f,0.0000f,0.0000f,-0.5236f,1.0000f,0.0036f,0.0027f,-1.3090f,0.0000f,-0.9659f,-0.2588f,-3.1416f,0.0023f,-0.7934f,-0.6088f,-3.1356f,1.0000f,-0.0000f,0.0000f,-0.5236f});
+    return new org.web3d.x3d.jsail.fields.MFRotation(new float[] {1f,0f,0f,-0.523599f,0.99999f,0.003554f,0.002727f,-1.309007f,0f,-0.965926f,-0.258819f,-3.141593f,0.002282f,-0.793351f,-0.60876f,-3.135645f,1f,-0.000001f,0f,-0.523599f});
   }
 }
 protected class MFString10 {

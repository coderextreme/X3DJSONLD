package net.coderextreme.data;
import org.web3d.x3d.jsail.*;
import org.web3d.x3d.jsail.CADGeometry.*;
import org.web3d.x3d.jsail.Core.*;
import org.web3d.x3d.jsail.CubeMapTexturing.*;
import org.web3d.x3d.jsail.DIS.*;
import org.web3d.x3d.jsail.EnvironmentalEffects.*;
import org.web3d.x3d.jsail.EnvironmentalSensor.*;
import org.web3d.x3d.jsail.EventUtilities.*;
import org.web3d.x3d.jsail.Followers.*;
import org.web3d.x3d.jsail.Geometry2D.*;
import org.web3d.x3d.jsail.Geometry3D.*;
import org.web3d.x3d.jsail.Geospatial.*;
import org.web3d.x3d.jsail.Grouping.*;
import org.web3d.x3d.jsail.HAnim.*;
import org.web3d.x3d.jsail.Interpolation.*;
import org.web3d.x3d.jsail.KeyDeviceSensor.*;
import org.web3d.x3d.jsail.Layering.*;
import org.web3d.x3d.jsail.Layout.*;
import org.web3d.x3d.jsail.Lighting.*;
import org.web3d.x3d.jsail.NURBS.*;
import org.web3d.x3d.jsail.Navigation.*;
import org.web3d.x3d.jsail.Networking.*;
import org.web3d.x3d.jsail.ParticleSystems.*;
import org.web3d.x3d.jsail.Picking.*;
import org.web3d.x3d.jsail.PointingDeviceSensor.*;
import org.web3d.x3d.jsail.Rendering.*;
import org.web3d.x3d.jsail.RigidBodyPhysics.*;
import org.web3d.x3d.jsail.Scripting.*;
import org.web3d.x3d.jsail.Shaders.*;
import org.web3d.x3d.jsail.Shape.*;
import org.web3d.x3d.jsail.Sound.*;
import org.web3d.x3d.jsail.Text.*;
import org.web3d.x3d.jsail.Texturing3D.*;
import org.web3d.x3d.jsail.Texturing.*;
import org.web3d.x3d.jsail.Time.*;
import org.web3d.x3d.jsail.VolumeRendering.*;
import org.web3d.x3d.jsail.fields.*;
public class DiamondManLOA1 {
  public static void main(String[] args) {
    ConfigurationProperties.setXsltEngine(ConfigurationProperties.XSLT_ENGINE_NATIVE_JAVA);
    ConfigurationProperties.setDeleteIntermediateFiles(false);
    X3D model = new DiamondManLOA1().initialize();
    System.out.print(model.validationReport().trim());
    model.toFileJSON("../data/DiamondManLOA1.new.json");
    }
    public X3D initialize() {
      X3D X3D0 =  new X3D().setProfile("Immersive").setVersion("4.0")
      .setHead(new head()
        .addComponent(new component().setName("HAnim").setLevel(1))
        .addMeta(new meta().setName("title").setContent("DiamondManLOA1.x3d"))
        .addMeta(new meta().setName("description").setContent("HAnim skeletal structure for Level of Action (LOA) one, with diamonds at the Joint centers. LOA-1 is typical low-end real-time 3D hierarchy."))
        .addMeta(new meta().setName("creator").setContent("Matthew T. Beitler"))
        .addMeta(new meta().setName("translator").setContent("Joel S. Pawloski"))
        .addMeta(new meta().setName("created").setContent("12 November 2001"))
        .addMeta(new meta().setName("modified").setContent("23 December 2021"))
        .addMeta(new meta().setName("Image").setContent("images/BonesAllSkeletonFrontViewLOA1.png"))
        .addMeta(new meta().setName("motto").setContent("(a) \"Diamonds are a girl's best friend.\" (b) \"Gosh, it sure is chilly in here.\""))
        .addMeta(new meta().setName("warning").setContent("Still needs comments on CAESAR feature points inserted"))
        .addMeta(new meta().setName("reference").setContent("HAnim 1.1 specification, Appendix A: Suggested Body Dimensions and Levels of Articulation, Level of Articulation Two"))
        .addMeta(new meta().setName("reference").setContent("http://HAnim.org/Specifications/HAnim1.1/appendices.html#appendixa"))
        .addMeta(new meta().setName("reference").setContent("http://HAnim.org/Specifications/HAnim1.1/JointCenters1_1_LOA1.wrl"))
        .addMeta(new meta().setName("reference").setContent("http://HAnim.org/Specifications/HAnim1.1/JointCenters1_1_LOA1-diamond.wrl"))
        .addMeta(new meta().setName("reference").setContent("http://ece.uwaterloo.ca/~HAnim"))
        .addMeta(new meta().setName("reference").setContent("http://www.cis.upenn.edu/~badler/anthro/89-71.pdf"))
        .addMeta(new meta().setName("reference").setContent("http://www.cis.upenn.edu/~badler/anthro/89-71.ps"))
        .addMeta(new meta().setName("reference").setContent("http://www.cis.upenn.edu/~beitler"))
        .addMeta(new meta().setName("Image").setContent("humanoid_landmark_locations.gif"))
        .addMeta(new meta().setName("Image").setContent("http://HAnim.org/Specifications/HAnim1.1/humanoid_landmark_locations.gif"))
        .addMeta(new meta().setName("identifier").setContent("https://www.web3d.org/x3d/content/examples/HumanoidAnimation/Templates/DiamondManLOA1.x3d"))
        .addMeta(new meta().setName("generator").setContent("X3D-Edit 3.3, https://savage.nps.edu/X3D-Edit"))
        .addMeta(new meta().setName("generator").setContent("X3D-Edit 3.3, https://savage.nps.edu/X3D-Edit"))
        .addMeta(new meta().setName("license").setContent("../license.html")))
      .setScene(new Scene()
        .addChild(new WorldInfo().setInfo(new MFString0().getArray()).setTitle("HANIM 1.1 Default Joint Centers, LOA1"))
        .addChild(new NavigationInfo().setSpeed(1.5000f))
        .addChild(new Viewpoint().setCenterOfRotation(new float[] {0f,1f,0f}).setDescription("Diamond Man, LOA 1").setPosition(new float[] {0f,1f,3f}))
        .addChild(new HAnimHumanoid().setName("humanoid").setDEF("hanim_humanoid").setLoa(1).setVersion("2.0")
<<<<<<< HEAD
          .addComments("original HAnimHumanoid info='\"authorEmail=beitler@graphics.cis.upenn.edu beitler@acm.org\" \"authorName=Matthew T. Beitler\" \"copyright=Copyright 1999 Matthew T. Beitler\" \"humanoidVersion=JointCenters 1.1 LOA1\" \"usageRestrictions=PERMISSION TO FULLY USE THIS SCENE GRAPH IS GRANTED PROVIDED THIS COPYRIGHT INFORMATION AND DOCUMENTATION OF THE ORIGINAL AUTHOR IS INCLUDED. This humanoid scene graph is provided _as-is_ and without warranty of any kind express implied or otherwise including without limitation any warranty of merchantability or fitness for a particular purpose.\"'")
          .setMetadata(new MetadataSet().setName("HAnimHumanoid.info").setReference("https://www.web3d.org/documents/specifications/19774/V2.0/Architecture/ObjectInterfaces.html#Humanoid")
=======
          .addComments("HAnimHumanoid original info='\"authorEmail=beitler@graphics.cis.upenn.edu beitler@acm.org\" \"authorName=Matthew T. Beitler\" \"copyright=Copyright 1999 Matthew T. Beitler\" \"humanoidVersion=JointCenters 1.1 LOA1\" \"usageRestrictions=PERMISSION TO FULLY USE THIS SCENE GRAPH IS GRANTED PROVIDED THIS COPYRIGHT INFORMATION AND DOCUMENTATION OF THE ORIGINAL AUTHOR IS INCLUDED. This humanoid scene graph is provided _as-is_ and without warranty of any kind express implied or otherwise including without limitation any warranty of merchantability or fitness for a particular purpose.\"'")
          .addValue(new MetadataSet().setName("HAnimHumanoid.info").setReference("https://www.web3d.org/documents/specifications/19774/V2.0/Architecture/ObjectInterfaces.html#Humanoid")
>>>>>>> 1bb62a5a
            .addValue(new MetadataString().setName("authorEmail").setValue(new MFString1().getArray()))
            .addValue(new MetadataString().setName("authorName").setValue(new MFString2().getArray()))
            .addValue(new MetadataString().setName("copyright").setValue(new MFString3().getArray()))
            .addValue(new MetadataString().setName("humanoidVersion").setValue(new MFString4().getArray()))
            .addValue(new MetadataString().setName("usageRestrictions").setValue(new MFString5().getArray())))
<<<<<<< HEAD
          .addSkeleton(new HAnimJoint().setName("humanoid_root").setDEF("hanim_humanoid_root").setCenter(new float[] {0f,0.824f,0.0277f}).setUlimit(new MFFloat6().getArray()).setLlimit(new MFFloat7().getArray())
            .addChild(new HAnimJoint().setName("sacroiliac").setDEF("hanim_sacroiliac").setCenter(new float[] {0f,0.9149f,0.0016f}).setUlimit(new MFFloat8().getArray()).setLlimit(new MFFloat9().getArray())
=======
          .addSkeleton(new HAnimJoint().setName("humanoid_root").setDEF("hanim_humanoid_root").setCenter(new float[] {0f,0.824f,0.0277f}).setUlimit(new float[] {0f,0f,0f}).setLlimit(new float[] {0f,0f,0f}).setStiffness(new float[] {0f,0f,0f})
            .addChild(new HAnimJoint().setName("sacroiliac").setDEF("hanim_sacroiliac").setCenter(new float[] {0f,0.9149f,0.0016f}).setUlimit(new float[] {0f,0f,0f}).setLlimit(new float[] {0f,0f,0f}).setStiffness(new float[] {0f,0f,0f})
>>>>>>> 1bb62a5a
              .addChild(new HAnimSegment().setName("pelvis").setDEF("hanim_pelvis")
                .addChild(new Transform().setTranslation(new float[] {0f,0.9149f,0.0016f})
                  .addChild(new Shape().setDEF("DiamondShape")
                    .setGeometry(new IndexedFaceSet().setCoordIndex(new MFInt3210().getArray()).setCreaseAngle(0.5000f)
                      .setCoord(new Coordinate().setDEF("points").setPoint(new MFVec3f11().getArray())))
                    .setAppearance(new Appearance()
                      .setMaterial(new Material().setDiffuseColor(new float[] {1f,1f,0f}))))))
<<<<<<< HEAD
              .addChild(new HAnimJoint().setName("l_hip").setDEF("hanim_l_hip").setCenter(new float[] {0.0961f,0.9124f,-0.0001f}).setUlimit(new MFFloat12().getArray()).setLlimit(new MFFloat13().getArray())
=======
              .addChild(new HAnimJoint().setName("l_hip").setDEF("hanim_l_hip").setCenter(new float[] {0.0961f,0.9124f,-0.0001f}).setUlimit(new float[] {0f,0f,0f}).setLlimit(new float[] {0f,0f,0f}).setStiffness(new float[] {0f,0f,0f})
>>>>>>> 1bb62a5a
                .addChild(new HAnimSegment().setName("l_thigh").setDEF("hanim_l_thigh")
                  .addChild(new Transform().setTranslation(new float[] {0.0961f,0.9124f,-0.0001f})
                    .addChild(new Shape().setUSE("DiamondShape")))
                  .addChild(new HAnimSite().setName("l_knee_crease_pt").setDEF("hanim_l_knee_crease_pt").setTranslation(new float[] {0.0993f,0.4881f,-0.0309f}))
                  .addChild(new HAnimSite().setName("l_femoral_lateral_epicondyle_pt").setDEF("hanim_l_femoral_lateral_epicondyle_pt").setTranslation(new float[] {0.1598f,0.4967f,0.0297f}))
                  .addChild(new HAnimSite().setName("l_femoral_medial_epicondyle_pt").setDEF("hanim_l_femoral_medial_epicondyle_pt").setTranslation(new float[] {0.0398f,0.4946f,0.0303f})))
<<<<<<< HEAD
                .addChild(new HAnimJoint().setName("l_knee").setDEF("hanim_l_knee").setCenter(new float[] {0.104f,0.4867f,0.0308f}).setUlimit(new MFFloat14().getArray()).setLlimit(new MFFloat15().getArray())
                  .addChild(new HAnimSegment().setName("l_calf").setDEF("hanim_l_calf")
                    .addChild(new Transform().setTranslation(new float[] {0.104f,0.4867f,0.0308f})
                      .addChild(new Shape().setUSE("DiamondShape"))))
                  .addChild(new HAnimJoint().setName("l_talocrural").setDEF("hanim_l_talocrural").setCenter(new float[] {0.1101f,0.0656f,-0.0736f}).setUlimit(new MFFloat16().getArray()).setLlimit(new MFFloat17().getArray())
=======
                .addChild(new HAnimJoint().setName("l_knee").setDEF("hanim_l_knee").setCenter(new float[] {0.104f,0.4867f,0.0308f}).setUlimit(new float[] {0f,0f,0f}).setLlimit(new float[] {0f,0f,0f}).setStiffness(new float[] {0f,0f,0f})
                  .addChild(new HAnimSegment().setName("l_calf").setDEF("hanim_l_calf")
                    .addChild(new Transform().setTranslation(new float[] {0.104f,0.4867f,0.0308f})
                      .addChild(new Shape().setUSE("DiamondShape"))))
                  .addChild(new HAnimJoint().setName("l_talocrural").setDEF("hanim_l_talocrural").setCenter(new float[] {0.1101f,0.0656f,-0.0736f}).setUlimit(new float[] {0f,0f,0f}).setLlimit(new float[] {0f,0f,0f}).setStiffness(new float[] {0f,0f,0f})
>>>>>>> 1bb62a5a
                    .addChild(new HAnimSegment().setName("l_talus").setDEF("hanim_l_talus")
                      .addChild(new Transform().setTranslation(new float[] {0.1101f,0.0656f,-0.0736f})
                        .addChild(new Shape().setUSE("DiamondShape")))
                      .addChild(new HAnimSite().setName("l_lateral_malleolus_pt").setDEF("hanim_l_lateral_malleolus_pt").setTranslation(new float[] {0.1308f,0.0597f,-0.1032f}))
                      .addChild(new HAnimSite().setName("l_medial_malleolus_pt").setDEF("hanim_l_medial_malleolus_pt").setTranslation(new float[] {0.089f,0.0716f,-0.0881f}))
                      .addChild(new HAnimSite().setName("l_sphyrion_pt").setDEF("hanim_l_sphyrion_pt").setTranslation(new float[] {0.089f,0.0575f,-0.0943f}))
                      .addChild(new HAnimSite().setName("l_calcaneus_posterior_pt").setDEF("hanim_l_calcaneus_posterior_pt").setTranslation(new float[] {0.0974f,0.0259f,-0.1171f})))
<<<<<<< HEAD
                    .addChild(new HAnimJoint().setName("l_metatarsophalangeal_2").setDEF("hanim_l_metatarsophalangeal_2").setCenter(new float[] {0.1086f,0.0001f,0.0368f}).setUlimit(new MFFloat18().getArray()).setLlimit(new MFFloat19().getArray())
=======
                    .addChild(new HAnimJoint().setName("l_metatarsophalangeal_2").setDEF("hanim_l_metatarsophalangeal_2").setCenter(new float[] {0.1086f,0.0001f,0.0368f}).setUlimit(new float[] {0f,0f,0f}).setLlimit(new float[] {0f,0f,0f}).setStiffness(new float[] {0f,0f,0f})
>>>>>>> 1bb62a5a
                      .addChild(new HAnimSegment().setName("l_tarsal_proximal_phalanx_2").setDEF("hanim_l_tarsal_proximal_phalanx_2")
                        .addChild(new HAnimSite().setName("l_middistal_tip").setDEF("hanim_l_middistal_tip").setTranslation(new float[] {0.1354f,0.0016f,0.1476f}))
                        .addChild(new HAnimSite().setName("l_metatarsal_phalanx_5_pt").setDEF("hanim_l_metatarsal_phalanx_5_pt").setTranslation(new float[] {0.1825f,0.007f,0.0928f}))
                        .addChild(new HAnimSite().setName("l_metatarsal_phalanx_1_pt").setDEF("hanim_l_metatarsal_phalanx_1_pt").setTranslation(new float[] {0.0816f,0.0232f,0.0106f}))
                        .addChild(new HAnimSite().setName("l_tarsal_distal_phalanx_2_pt").setDEF("hanim_l_tarsal_distal_phalanx_2_pt").setTranslation(new float[] {0.1195f,0.0079f,0.1433f})))))))
<<<<<<< HEAD
              .addChild(new HAnimJoint().setName("r_hip").setDEF("hanim_r_hip").setCenter(new float[] {-0.095f,0.9171f,0.0029f}).setUlimit(new MFFloat20().getArray()).setLlimit(new MFFloat21().getArray())
=======
              .addChild(new HAnimJoint().setName("r_hip").setDEF("hanim_r_hip").setCenter(new float[] {-0.095f,0.9171f,0.0029f}).setUlimit(new float[] {0f,0f,0f}).setLlimit(new float[] {0f,0f,0f}).setStiffness(new float[] {0f,0f,0f})
>>>>>>> 1bb62a5a
                .addChild(new HAnimSegment().setName("r_thigh").setDEF("hanim_r_thigh")
                  .addChild(new Transform().setTranslation(new float[] {-0.095f,0.9171f,0.0029f})
                    .addChild(new Shape().setUSE("DiamondShape")))
                  .addChild(new HAnimSite().setName("r_knee_crease_pt").setDEF("hanim_r_knee_crease_pt").setTranslation(new float[] {-0.0825f,0.4932f,-0.0326f}))
                  .addChild(new HAnimSite().setName("r_femoral_lateral_epicondyle_pt").setDEF("hanim_r_femoral_lateral_epicondyle_pt").setTranslation(new float[] {-0.1421f,0.4992f,0.031f}))
                  .addChild(new HAnimSite().setName("r_femoral_medial_epicondyle_pt").setDEF("hanim_r_femoral_medial_epicondyle_pt").setTranslation(new float[] {-0.0221f,0.5014f,0.0289f})))
<<<<<<< HEAD
                .addChild(new HAnimJoint().setName("r_knee").setDEF("hanim_r_knee").setCenter(new float[] {-0.0867f,0.4913f,0.0318f}).setUlimit(new MFFloat22().getArray()).setLlimit(new MFFloat23().getArray())
                  .addChild(new HAnimSegment().setName("r_calf").setDEF("hanim_r_calf")
                    .addChild(new Transform().setTranslation(new float[] {-0.0867f,0.4913f,0.0318f})
                      .addChild(new Shape().setUSE("DiamondShape"))))
                  .addChild(new HAnimJoint().setName("r_talocrural").setDEF("hanim_r_talocrural").setCenter(new float[] {-0.0801f,0.0712f,-0.0766f}).setUlimit(new MFFloat24().getArray()).setLlimit(new MFFloat25().getArray())
=======
                .addChild(new HAnimJoint().setName("r_knee").setDEF("hanim_r_knee").setCenter(new float[] {-0.0867f,0.4913f,0.0318f}).setUlimit(new float[] {0f,0f,0f}).setLlimit(new float[] {0f,0f,0f}).setStiffness(new float[] {0f,0f,0f})
                  .addChild(new HAnimSegment().setName("r_calf").setDEF("hanim_r_calf")
                    .addChild(new Transform().setTranslation(new float[] {-0.0867f,0.4913f,0.0318f})
                      .addChild(new Shape().setUSE("DiamondShape"))))
                  .addChild(new HAnimJoint().setName("r_talocrural").setDEF("hanim_r_talocrural").setCenter(new float[] {-0.0801f,0.0712f,-0.0766f}).setUlimit(new float[] {0f,0f,0f}).setLlimit(new float[] {0f,0f,0f}).setStiffness(new float[] {0f,0f,0f})
>>>>>>> 1bb62a5a
                    .addChild(new HAnimSegment().setName("r_talus").setDEF("hanim_r_talus")
                      .addChild(new Transform().setTranslation(new float[] {-0.0801f,0.0712f,-0.0766f})
                        .addChild(new Shape().setUSE("DiamondShape")))
                      .addChild(new HAnimSite().setName("r_lateral_malleolus_pt").setDEF("hanim_r_lateral_malleolus_pt").setTranslation(new float[] {-0.1006f,0.0658f,-0.1075f}))
                      .addChild(new HAnimSite().setName("r_medial_malleolus_pt").setDEF("hanim_r_medial_malleolus_pt").setTranslation(new float[] {-0.0591f,0.076f,-0.0928f}))
                      .addChild(new HAnimSite().setName("r_sphyrion_pt").setDEF("hanim_r_sphyrion_pt").setTranslation(new float[] {-0.0603f,0.061f,-0.1002f}))
                      .addChild(new HAnimSite().setName("r_calcaneus_posterior_pt").setDEF("hanim_r_calcaneus_posterior_pt").setTranslation(new float[] {-0.0692f,0.0297f,-0.1221f})))
<<<<<<< HEAD
                    .addChild(new HAnimJoint().setName("r_metatarsophalangeal_2").setDEF("hanim_r_metatarsophalangeal_2").setCenter(new float[] {-0.0801f,0f,0.0368f}).setUlimit(new MFFloat26().getArray()).setLlimit(new MFFloat27().getArray())
=======
                    .addChild(new HAnimJoint().setName("r_metatarsophalangeal_2").setDEF("hanim_r_metatarsophalangeal_2").setCenter(new float[] {-0.0801f,0f,0.0368f}).setUlimit(new float[] {0f,0f,0f}).setLlimit(new float[] {0f,0f,0f}).setStiffness(new float[] {0f,0f,0f})
>>>>>>> 1bb62a5a
                      .addChild(new HAnimSegment().setName("r_tarsal_proximal_phalanx_2").setDEF("hanim_r_tarsal_proximal_phalanx_2")
                        .addChild(new HAnimSite().setName("r_middistal_tip").setDEF("hanim_r_middistal_tip").setTranslation(new float[] {-0.1043f,-0.0227f,0.145f}))
                        .addChild(new HAnimSite().setName("r_metatarsal_phalanx_5_pt").setDEF("hanim_r_metatarsal_phalanx_5_pt").setTranslation(new float[] {-0.1523f,0.0166f,0.0895f}))
                        .addChild(new HAnimSite().setName("r_metatarsal_phalanx_1_pt").setDEF("hanim_r_metatarsal_phalanx_1_pt").setTranslation(new float[] {-0.0521f,0.026f,0.0127f}))
                        .addChild(new HAnimSite().setName("r_tarsal_distal_phalanx_2_pt").setDEF("hanim_r_tarsal_distal_phalanx_2_pt").setTranslation(new float[] {-0.0883f,0.0134f,0.1383f}))))))))
<<<<<<< HEAD
            .addChild(new HAnimJoint().setName("vl1").setDEF("hanim_vl1").setCenter(new float[] {-0.00405f,1.07f,-0.0275f}).setUlimit(new MFFloat28().getArray()).setLlimit(new MFFloat29().getArray())
              .addChild(new HAnimSegment().setName("l1").setDEF("hanim_l1"))
              .addChild(new HAnimJoint().setName("l_shoulder").setDEF("hanim_l_shoulder").setCenter(new float[] {0.2029f,1.4376f,-0.0387f}).setUlimit(new MFFloat30().getArray()).setLlimit(new MFFloat31().getArray())
=======
            .addChild(new HAnimJoint().setName("vl1").setDEF("hanim_vl1").setCenter(new float[] {-0.00405f,1.07f,-0.0275f}).setUlimit(new float[] {0f,0f,0f}).setLlimit(new float[] {0f,0f,0f}).setStiffness(new float[] {0f,0f,0f})
              .addChild(new HAnimSegment().setName("l1").setDEF("hanim_l1"))
              .addChild(new HAnimJoint().setName("l_shoulder").setDEF("hanim_l_shoulder").setCenter(new float[] {0.2029f,1.4376f,-0.0387f}).setUlimit(new float[] {0f,0f,0f}).setLlimit(new float[] {0f,0f,0f}).setStiffness(new float[] {0f,0f,0f})
>>>>>>> 1bb62a5a
                .addChild(new HAnimSegment().setName("l_upperarm").setDEF("hanim_l_upperarm")
                  .addChild(new Transform().setTranslation(new float[] {0.2029f,1.4376f,-0.0387f})
                    .addChild(new Shape().setUSE("DiamondShape")))
                  .addChild(new Transform().setDEF("l_upperarm_adjust").setCenter(new float[] {0.182f,1.22f,-0.047f}).setRotation(new float[] {1f,0f,0f,0.119f}).setTranslation(new float[] {0.2029f,1.4376f,-0.0387f}))
                  .addChild(new HAnimSite().setName("l_humeral_lateral_epicondyle_pt").setDEF("hanim_l_humeral_lateral_epicondyle_pt").setTranslation(new float[] {0.228f,1.1482f,-0.11f})))
<<<<<<< HEAD
                .addChild(new HAnimJoint().setName("l_elbow").setDEF("hanim_l_elbow").setCenter(new float[] {0.2014f,1.1357f,-0.0682f}).setUlimit(new MFFloat32().getArray()).setLlimit(new MFFloat33().getArray())
=======
                .addChild(new HAnimJoint().setName("l_elbow").setDEF("hanim_l_elbow").setCenter(new float[] {0.2014f,1.1357f,-0.0682f}).setUlimit(new float[] {0f,0f,0f}).setLlimit(new float[] {0f,0f,0f}).setStiffness(new float[] {0f,0f,0f})
>>>>>>> 1bb62a5a
                  .addChild(new HAnimSegment().setName("l_forearm").setDEF("hanim_l_forearm")
                    .addChild(new Transform().setTranslation(new float[] {0.2014f,1.1357f,-0.0682f})
                      .addChild(new Shape().setUSE("DiamondShape")))
                    .addChild(new Transform().setDEF("l_forearm_adjust").setCenter(new float[] {0.198f,0.961f,-0.0405f}).setRotation(new float[] {-1f,0f,0f,0.1f}).setTranslation(new float[] {0.2014f,1.1357f,-0.0682f}))
                    .addChild(new HAnimSite().setName("l_radial_styloid_pt").setDEF("hanim_l_radial_styloid_pt").setTranslation(new float[] {0.1901f,0.8645f,-0.0415f}))
                    .addChild(new HAnimSite().setName("l_olecranon_pt").setDEF("hanim_l_olecranon_pt").setTranslation(new float[] {-0.1962f,1.1375f,-0.1123f}))
                    .addChild(new HAnimSite().setName("l_humeral_medial_epicondyle_pt").setDEF("hanim_l_humeral_medial_epicondyle_pt").setTranslation(new float[] {0.1735f,1.1272f,-0.1113f}))
                    .addChild(new HAnimSite().setName("l_radiale_pt").setDEF("hanim_l_radiale_pt").setTranslation(new float[] {0.2182f,1.1212f,-0.1167f})))
<<<<<<< HEAD
                  .addChild(new HAnimJoint().setName("l_radiocarpal").setDEF("hanim_l_radiocarpal").setCenter(new float[] {0.1984f,0.8663f,-0.0583f}).setUlimit(new MFFloat34().getArray()).setLlimit(new MFFloat35().getArray())
=======
                  .addChild(new HAnimJoint().setName("l_radiocarpal").setDEF("hanim_l_radiocarpal").setCenter(new float[] {0.1984f,0.8663f,-0.0583f}).setUlimit(new float[] {0f,0f,0f}).setLlimit(new float[] {0f,0f,0f}).setStiffness(new float[] {0f,0f,0f})
>>>>>>> 1bb62a5a
                    .addChild(new HAnimSegment().setName("l_carpal").setDEF("hanim_l_carpal")
                      .addChild(new Transform().setTranslation(new float[] {0.1984f,0.8663f,-0.0583f})
                        .addChild(new Shape().setUSE("DiamondShape")))
                      .addChild(new Transform().setDEF("l_hand_adjust").setCenter(new float[] {0.213f,0.811f,-0.0338f}).setRotation(new float[] {-0.06361f,-0.9967f,0.04988f,1.333f}).setTranslation(new float[] {0.1984f,0.8663f,-0.0583f}))
                      .addChild(new HAnimSite().setName("l_hand_tip").setDEF("hanim_l_hand_tip").setTranslation(new float[] {0.208f,0.6731f,-0.0491f}))
                      .addChild(new HAnimSite().setName("l_metacarpal_phalanx_2_pt").setDEF("hanim_l_metacarpal_phalanx_2_pt").setTranslation(new float[] {0.2009f,0.8139f,-0.0237f}))
                      .addChild(new HAnimSite().setName("l_dactylion_pt").setDEF("hanim_l_dactylion_pt").setTranslation(new float[] {0.2056f,0.6743f,-0.0482f}))
                      .addChild(new HAnimSite().setName("l_ulnar_styloid_pt").setDEF("hanim_l_ulnar_styloid_pt").setTranslation(new float[] {-0.2142f,0.8529f,-0.0648f}))
                      .addChild(new HAnimSite().setName("l_metacarpal_phalanx_5_pt").setDEF("hanim_l_metacarpal_phalanx_5_pt").setTranslation(new float[] {0.1929f,0.786f,-0.1122f}))))))
<<<<<<< HEAD
              .addChild(new HAnimJoint().setName("r_shoulder").setDEF("hanim_r_shoulder").setCenter(new float[] {-0.1907f,1.4407f,-0.0325f}).setUlimit(new MFFloat36().getArray()).setLlimit(new MFFloat37().getArray())
=======
              .addChild(new HAnimJoint().setName("r_shoulder").setDEF("hanim_r_shoulder").setCenter(new float[] {-0.1907f,1.4407f,-0.0325f}).setUlimit(new float[] {0f,0f,0f}).setLlimit(new float[] {0f,0f,0f}).setStiffness(new float[] {0f,0f,0f})
>>>>>>> 1bb62a5a
                .addChild(new HAnimSegment().setName("r_upperarm").setDEF("hanim_r_upperarm")
                  .addChild(new Transform().setTranslation(new float[] {-0.1907f,1.4407f,-0.0325f})
                    .addChild(new Shape().setUSE("DiamondShape")))
                  .addChild(new Transform().setDEF("r_upperarm_adjust").setCenter(new float[] {-0.182f,1.22f,-0.047f}).setRotation(new float[] {1f,0f,0f,0.0836f}).setTranslation(new float[] {-0.1907f,1.4407f,-0.0325f}))
                  .addChild(new HAnimSite().setName("r_humeral_lateral_epicondyle_pt").setDEF("hanim_r_humeral_lateral_epicondyle_pt").setTranslation(new float[] {-0.2224f,1.1517f,-0.1033f})))
<<<<<<< HEAD
                .addChild(new HAnimJoint().setName("r_elbow").setDEF("hanim_r_elbow").setCenter(new float[] {-0.1949f,1.1388f,-0.062f}).setUlimit(new MFFloat38().getArray()).setLlimit(new MFFloat39().getArray())
=======
                .addChild(new HAnimJoint().setName("r_elbow").setDEF("hanim_r_elbow").setCenter(new float[] {-0.1949f,1.1388f,-0.062f}).setUlimit(new float[] {0f,0f,0f}).setLlimit(new float[] {0f,0f,0f}).setStiffness(new float[] {0f,0f,0f})
>>>>>>> 1bb62a5a
                  .addChild(new HAnimSegment().setName("r_forearm").setDEF("hanim_r_forearm")
                    .addChild(new Transform().setTranslation(new float[] {-0.1949f,1.1388f,-0.062f})
                      .addChild(new Shape().setUSE("DiamondShape")))
                    .addChild(new Transform().setDEF("r_forearm_adjust").setCenter(new float[] {-0.198f,0.961f,-0.0397f}).setRotation(new float[] {-1f,0f,0f,0.1254f}).setTranslation(new float[] {-0.1949f,1.1388f,-0.062f}))
                    .addChild(new HAnimSite().setName("r_radial_styloid_pt").setDEF("hanim_r_radial_styloid_pt").setTranslation(new float[] {-0.1884f,0.8676f,-0.036f}))
                    .addChild(new HAnimSite().setName("r_olecranon_pt").setDEF("hanim_r_olecranon_pt").setTranslation(new float[] {-0.1907f,1.1405f,-0.1065f}))
                    .addChild(new HAnimSite().setName("r_humeral_medial_epicondyle_pt").setDEF("hanim_r_humeral_medial_epicondyle_pt").setTranslation(new float[] {-0.168f,1.1298f,-0.1062f}))
                    .addChild(new HAnimSite().setName("r_radiale_pt").setDEF("hanim_r_radiale_pt").setTranslation(new float[] {-0.213f,1.1305f,-0.1091f})))
<<<<<<< HEAD
                  .addChild(new HAnimJoint().setName("r_radiocarpal").setDEF("hanim_r_radiocarpal").setCenter(new float[] {-0.1959f,0.8694f,-0.0521f}).setUlimit(new MFFloat40().getArray()).setLlimit(new MFFloat41().getArray())
=======
                  .addChild(new HAnimJoint().setName("r_radiocarpal").setDEF("hanim_r_radiocarpal").setCenter(new float[] {-0.1959f,0.8694f,-0.0521f}).setUlimit(new float[] {0f,0f,0f}).setLlimit(new float[] {0f,0f,0f}).setStiffness(new float[] {0f,0f,0f})
>>>>>>> 1bb62a5a
                    .addChild(new HAnimSegment().setName("r_carpal").setDEF("hanim_r_carpal")
                      .addChild(new Transform().setTranslation(new float[] {-0.1959f,0.8694f,-0.0521f})
                        .addChild(new Shape().setUSE("DiamondShape")))
                      .addChild(new Transform().setDEF("r_hand_adjust").setCenter(new float[] {-0.217f,0.811f,-0.0338f}).setRotation(new float[] {-0.09024f,0.994f,-0.0624f,1.216f}))
                      .addChild(new HAnimSite().setName("r_hand_tip").setDEF("hanim_r_hand_tip").setTranslation(new float[] {-0.1969f,0.6758f,-0.0427f}))
                      .addChild(new HAnimSite().setName("r_metacarpal_phalanx_2_pt").setDEF("hanim_r_metacarpal_phalanx_2_pt").setTranslation(new float[] {-0.1977f,0.8169f,-0.0177f}))
                      .addChild(new HAnimSite().setName("r_dactylion_pt").setDEF("hanim_r_dactylion_pt").setTranslation(new float[] {-0.1941f,0.6772f,-0.0423f}))
                      .addChild(new HAnimSite().setName("r_ulnar_styloid_pt").setDEF("hanim_r_ulnar_styloid_pt").setTranslation(new float[] {-0.2117f,0.8562f,-0.0584f}))
                      .addChild(new HAnimSite().setName("r_metacarpal_phalanx_5_pt").setDEF("hanim_r_metacarpal_phalanx_5_pt").setTranslation(new float[] {-0.1929f,0.789f,-0.1064f}))))))
<<<<<<< HEAD
              .addChild(new HAnimJoint().setName("vc4").setDEF("hanim_vc4").setCenter(new float[] {0f,1.43f,-0.0458f}).setUlimit(new MFFloat42().getArray()).setLlimit(new MFFloat43().getArray())
                .addChild(new HAnimSegment().setName("c4").setDEF("hanim_c4"))))
            .addChild(new HAnimJoint().setName("vl5").setDEF("hanim_vl5").setCenter(new float[] {0.0028f,1.0568f,-0.0776f}).setUlimit(new MFFloat44().getArray()).setLlimit(new MFFloat45().getArray())
              .addChild(new HAnimJoint().setName("skullbase").setDEF("hanim_skullbase").setCenter(new float[] {0.0044f,1.6209f,0.0236f}).setUlimit(new MFFloat46().getArray()).setLlimit(new MFFloat47().getArray())
=======
              .addChild(new HAnimJoint().setName("vc4").setDEF("hanim_vc4").setCenter(new float[] {0f,1.43f,-0.0458f}).setUlimit(new float[] {0f,0f,0f}).setLlimit(new float[] {0f,0f,0f}).setStiffness(new float[] {0f,0f,0f})
                .addChild(new HAnimSegment().setName("c4").setDEF("hanim_c4"))))
            .addChild(new HAnimJoint().setName("vl5").setDEF("hanim_vl5").setCenter(new float[] {0.0028f,1.0568f,-0.0776f}).setUlimit(new float[] {0f,0f,0f}).setLlimit(new float[] {0f,0f,0f}).setStiffness(new float[] {0f,0f,0f})
              .addChild(new HAnimJoint().setName("skullbase").setDEF("hanim_skullbase").setCenter(new float[] {0.0044f,1.6209f,0.0236f}).setUlimit(new float[] {0f,0f,0f}).setLlimit(new float[] {0f,0f,0f}).setStiffness(new float[] {0f,0f,0f})
>>>>>>> 1bb62a5a
                .addChild(new HAnimSegment().setName("skull").setDEF("hanim_skull")
                  .addChild(new Transform().setTranslation(new float[] {0.0044f,1.6209f,0.0236f})
                    .addChild(new Shape().setUSE("DiamondShape")))
                  .addChild(new HAnimSite().setName("skull_vertex_tip").setDEF("hanim_skull_vertex_tip").setTranslation(new float[] {0.005f,1.7504f,0.0055f}))
                  .addChild(new HAnimSite().setName("sellion_pt").setDEF("hanim_sellion_pt").setTranslation(new float[] {0.0058f,1.6316f,0.0852f}))
                  .addChild(new HAnimSite().setName("r_infraorbitale_pt").setDEF("hanim_r_infraorbitale_pt").setTranslation(new float[] {-0.0237f,1.6171f,0.0752f}))
                  .addChild(new HAnimSite().setName("l_infraorbitale_pt").setDEF("hanim_l_infraorbitale_pt").setTranslation(new float[] {0.0341f,1.6171f,0.0752f}))
                  .addChild(new HAnimSite().setName("supramenton_pt").setDEF("hanim_supramenton_pt").setTranslation(new float[] {0.0061f,1.541f,0.0805f}))
                  .addChild(new HAnimSite().setName("r_tragion_pt").setDEF("hanim_r_tragion_pt").setTranslation(new float[] {-0.0646f,1.6347f,0.0302f}))
                  .addChild(new HAnimSite().setName("r_gonion_pt").setDEF("hanim_r_gonion_pt").setTranslation(new float[] {-0.052f,1.5529f,0.0347f}))
                  .addChild(new HAnimSite().setName("l_tragion_pt").setDEF("hanim_l_tragion_pt").setTranslation(new float[] {0.0739f,1.6348f,0.0282f}))
                  .addChild(new HAnimSite().setName("l_gonion_pt").setDEF("hanim_l_gonion_pt").setTranslation(new float[] {0.0631f,1.553f,0.033f}))
                  .addChild(new HAnimSite().setName("nuchale_pt").setDEF("hanim_nuchale_pt").setTranslation(new float[] {0.0039f,1.5972f,-0.0796f}))))))
          .addViewpoints(new HAnimSite().setName("DiamondManLOA1_view").setDEF("hanim_DiamondManLOA1_view")
            .addChild(new Viewpoint().setDEF("InclinedView").setDescription("Inclined View").setOrientation(new float[] {-0.113f,0.993f,0.0347f,0.671f}).setPosition(new float[] {1.62f,1.05f,2.06f}))
            .addChild(new Viewpoint().setDEF("FrontView").setDescription("Front View").setPosition(new float[] {0f,0.854f,2.57665f}))
            .addChild(new Viewpoint().setDEF("SideView").setDescription("Side View").setOrientation(new float[] {0f,1f,0f,1.57079f}).setPosition(new float[] {2.5929f,0.854f,0f}))
            .addChild(new Viewpoint().setDEF("TopView").setDescription("Top View").setOrientation(new float[] {1f,0f,0f,-1.57079f}).setPosition(new float[] {0f,3.4495f,0f})))
          .addJoints(new HAnimJoint().setUSE("hanim_humanoid_root"))
          .addJoints(new HAnimJoint().setUSE("hanim_sacroiliac"))
          .addJoints(new HAnimJoint().setUSE("hanim_vl1"))
          .addJoints(new HAnimJoint().setUSE("hanim_vc4"))
          .addJoints(new HAnimJoint().setUSE("hanim_skullbase"))
          .addJoints(new HAnimJoint().setUSE("hanim_vl5"))
          .addJoints(new HAnimJoint().setUSE("hanim_l_elbow"))
          .addJoints(new HAnimJoint().setUSE("hanim_r_elbow"))
          .addJoints(new HAnimJoint().setUSE("hanim_l_hip"))
          .addJoints(new HAnimJoint().setUSE("hanim_r_hip"))
          .addJoints(new HAnimJoint().setUSE("hanim_l_knee"))
          .addJoints(new HAnimJoint().setUSE("hanim_r_knee"))
          .addJoints(new HAnimJoint().setUSE("hanim_l_metatarsophalangeal_2"))
          .addJoints(new HAnimJoint().setUSE("hanim_r_metatarsophalangeal_2"))
          .addJoints(new HAnimJoint().setUSE("hanim_l_radiocarpal"))
          .addJoints(new HAnimJoint().setUSE("hanim_r_radiocarpal"))
          .addJoints(new HAnimJoint().setUSE("hanim_l_shoulder"))
          .addJoints(new HAnimJoint().setUSE("hanim_r_shoulder"))
          .addJoints(new HAnimJoint().setUSE("hanim_l_talocrural"))
          .addJoints(new HAnimJoint().setUSE("hanim_r_talocrural"))
          .addSegments(new HAnimSegment().setUSE("hanim_pelvis"))
          .addSegments(new HAnimSegment().setUSE("hanim_l1"))
          .addSegments(new HAnimSegment().setUSE("hanim_c4"))
          .addSegments(new HAnimSegment().setUSE("hanim_skull"))
          .addSegments(new HAnimSegment().setUSE("hanim_l_calf"))
          .addSegments(new HAnimSegment().setUSE("hanim_r_calf"))
          .addSegments(new HAnimSegment().setUSE("hanim_l_carpal"))
          .addSegments(new HAnimSegment().setUSE("hanim_r_carpal"))
          .addSegments(new HAnimSegment().setUSE("hanim_l_forearm"))
          .addSegments(new HAnimSegment().setUSE("hanim_r_forearm"))
          .addSegments(new HAnimSegment().setUSE("hanim_l_talus"))
          .addSegments(new HAnimSegment().setUSE("hanim_r_talus"))
          .addSegments(new HAnimSegment().setUSE("hanim_l_tarsal_proximal_phalanx_2"))
          .addSegments(new HAnimSegment().setUSE("hanim_r_tarsal_proximal_phalanx_2"))
          .addSegments(new HAnimSegment().setUSE("hanim_l_thigh"))
          .addSegments(new HAnimSegment().setUSE("hanim_r_thigh"))
          .addSegments(new HAnimSegment().setUSE("hanim_l_upperarm"))
          .addSegments(new HAnimSegment().setUSE("hanim_r_upperarm"))
          .addSites(new HAnimSite().setUSE("hanim_skull_vertex_tip"))
          .addSites(new HAnimSite().setUSE("hanim_sellion_pt"))
          .addSites(new HAnimSite().setUSE("hanim_supramenton_pt"))
          .addSites(new HAnimSite().setUSE("hanim_nuchale_pt"))
          .addSites(new HAnimSite().setUSE("hanim_l_calcaneus_posterior_pt"))
          .addSites(new HAnimSite().setUSE("hanim_r_calcaneus_posterior_pt"))
          .addSites(new HAnimSite().setUSE("hanim_l_dactylion_pt"))
          .addSites(new HAnimSite().setUSE("hanim_r_dactylion_pt"))
          .addSites(new HAnimSite().setUSE("hanim_l_femoral_lateral_epicondyle_pt"))
          .addSites(new HAnimSite().setUSE("hanim_r_femoral_lateral_epicondyle_pt"))
          .addSites(new HAnimSite().setUSE("hanim_l_femoral_medial_epicondyle_pt"))
          .addSites(new HAnimSite().setUSE("hanim_r_femoral_medial_epicondyle_pt"))
          .addSites(new HAnimSite().setUSE("hanim_r_gonion_pt"))
          .addSites(new HAnimSite().setUSE("hanim_l_gonion_pt"))
          .addSites(new HAnimSite().setUSE("hanim_l_hand_tip"))
          .addSites(new HAnimSite().setUSE("hanim_r_hand_tip"))
          .addSites(new HAnimSite().setUSE("hanim_l_humeral_lateral_epicondyle_pt"))
          .addSites(new HAnimSite().setUSE("hanim_r_humeral_lateral_epicondyle_pt"))
          .addSites(new HAnimSite().setUSE("hanim_l_humeral_medial_epicondyle_pt"))
          .addSites(new HAnimSite().setUSE("hanim_r_humeral_medial_epicondyle_pt"))
          .addSites(new HAnimSite().setUSE("hanim_r_infraorbitale_pt"))
          .addSites(new HAnimSite().setUSE("hanim_l_infraorbitale_pt"))
          .addSites(new HAnimSite().setUSE("hanim_l_knee_crease_pt"))
          .addSites(new HAnimSite().setUSE("hanim_r_knee_crease_pt"))
          .addSites(new HAnimSite().setUSE("hanim_l_lateral_malleolus_pt"))
          .addSites(new HAnimSite().setUSE("hanim_r_lateral_malleolus_pt"))
          .addSites(new HAnimSite().setUSE("hanim_l_medial_malleolus_pt"))
          .addSites(new HAnimSite().setUSE("hanim_r_medial_malleolus_pt"))
          .addSites(new HAnimSite().setUSE("hanim_l_metacarpal_phalanx_2_pt"))
          .addSites(new HAnimSite().setUSE("hanim_r_metacarpal_phalanx_2_pt"))
          .addSites(new HAnimSite().setUSE("hanim_l_metacarpal_phalanx_5_pt"))
          .addSites(new HAnimSite().setUSE("hanim_r_metacarpal_phalanx_5_pt"))
          .addSites(new HAnimSite().setUSE("hanim_l_metatarsal_phalanx_1_pt"))
          .addSites(new HAnimSite().setUSE("hanim_r_metatarsal_phalanx_1_pt"))
          .addSites(new HAnimSite().setUSE("hanim_l_metatarsal_phalanx_5_pt"))
          .addSites(new HAnimSite().setUSE("hanim_r_metatarsal_phalanx_5_pt"))
          .addSites(new HAnimSite().setUSE("hanim_l_middistal_tip"))
          .addSites(new HAnimSite().setUSE("hanim_r_middistal_tip"))
          .addSites(new HAnimSite().setUSE("hanim_l_olecranon_pt"))
          .addSites(new HAnimSite().setUSE("hanim_r_olecranon_pt"))
          .addSites(new HAnimSite().setUSE("hanim_l_radial_styloid_pt"))
          .addSites(new HAnimSite().setUSE("hanim_r_radial_styloid_pt"))
          .addSites(new HAnimSite().setUSE("hanim_l_radiale_pt"))
          .addSites(new HAnimSite().setUSE("hanim_r_radiale_pt"))
          .addSites(new HAnimSite().setUSE("hanim_l_sphyrion_pt"))
          .addSites(new HAnimSite().setUSE("hanim_r_sphyrion_pt"))
          .addSites(new HAnimSite().setUSE("hanim_l_tarsal_distal_phalanx_2_pt"))
          .addSites(new HAnimSite().setUSE("hanim_r_tarsal_distal_phalanx_2_pt"))
          .addSites(new HAnimSite().setUSE("hanim_r_tragion_pt"))
          .addSites(new HAnimSite().setUSE("hanim_l_tragion_pt"))
          .addSites(new HAnimSite().setUSE("hanim_l_ulnar_styloid_pt"))
          .addSites(new HAnimSite().setUSE("hanim_r_ulnar_styloid_pt"))))      ;
    return X3D0;
    }
protected class MFString0 {
  protected org.web3d.x3d.jsail.fields.MFString getArray() {
    return new org.web3d.x3d.jsail.fields.MFString(new java.lang.String[] {"HAnim 2.0 Default Joint Centers, Level Of Articulation (LOA) 1 -------------------------------------------------------- HANIM 1.1 (VRML 2.0) Author name: eMpTy (a.k.a. Matthew T. Beitler) HANIM 1.1 (VRML 2.0) Author email: beitler@graphics.cis.upenn.edu or beitler@acm.org HANIM 1.1 (VRML 2.0) Author homepage: http://www.cis.upenn.edu/~beitler HANIM 1.1 (VRML 2.0) Compliance Date: May 12, 1999 HANIM 1.1 Compliance Information: http://ece.uwaterloo.ca/~HAnim/ Construction Info (joint centers): The joint centers of this figure are based on the work of Norman Badler, director of the Center for Human Modeling and Simulation at the University of Pennsylvania. The original document which these joint centers are based on can be found at: http://www.cis.upenn.edu/~badler/anthro/89-71.ps, .pdf"});
  }
}
protected class MFString1 {
  protected org.web3d.x3d.jsail.fields.MFString getArray() {
    return new org.web3d.x3d.jsail.fields.MFString(new java.lang.String[] {"beitler@graphics.cis.upenn.edu beitler@acm.org"});
  }
}
protected class MFString2 {
  protected org.web3d.x3d.jsail.fields.MFString getArray() {
    return new org.web3d.x3d.jsail.fields.MFString(new java.lang.String[] {"Matthew T. Beitler"});
  }
}
protected class MFString3 {
  protected org.web3d.x3d.jsail.fields.MFString getArray() {
    return new org.web3d.x3d.jsail.fields.MFString(new java.lang.String[] {"Copyright 1999 Matthew T. Beitler"});
  }
}
protected class MFString4 {
  protected org.web3d.x3d.jsail.fields.MFString getArray() {
    return new org.web3d.x3d.jsail.fields.MFString(new java.lang.String[] {"JointCenters 1.1 LOA1"});
  }
}
protected class MFString5 {
  protected org.web3d.x3d.jsail.fields.MFString getArray() {
    return new org.web3d.x3d.jsail.fields.MFString(new java.lang.String[] {"PERMISSION TO FULLY USE THIS SCENE GRAPH IS GRANTED PROVIDED THIS COPYRIGHT INFORMATION AND DOCUMENTATION OF THE ORIGINAL AUTHOR IS INCLUDED. This humanoid scene graph is provided _as-is_ and without warranty of any kind express implied or otherwise including without limitation any warranty of merchantability or fitness for a particular purpose."});
  }
}
protected class MFFloat6 {
  protected org.web3d.x3d.jsail.fields.MFFloat getArray() {
    return new org.web3d.x3d.jsail.fields.MFFloat(new float[] {0.0000f,0.0000f,0.0000f});
  }
}
protected class MFFloat7 {
  protected org.web3d.x3d.jsail.fields.MFFloat getArray() {
    return new org.web3d.x3d.jsail.fields.MFFloat(new float[] {0.0000f,0.0000f,0.0000f});
  }
}
protected class MFFloat8 {
  protected org.web3d.x3d.jsail.fields.MFFloat getArray() {
    return new org.web3d.x3d.jsail.fields.MFFloat(new float[] {0.0000f,0.0000f,0.0000f});
  }
}
protected class MFFloat9 {
  protected org.web3d.x3d.jsail.fields.MFFloat getArray() {
    return new org.web3d.x3d.jsail.fields.MFFloat(new float[] {0.0000f,0.0000f,0.0000f});
  }
}
protected class MFInt3210 {
  protected org.web3d.x3d.jsail.fields.MFInt32 getArray() {
    return new org.web3d.x3d.jsail.fields.MFInt32(new int[] {0,1,2,-1,0,2,3,-1,0,3,4,-1,0,4,1,-1,5,2,1,-1,5,3,2,-1,5,4,3,-1,5,1,4,-1});
  }
}
protected class MFVec3f11 {
  protected org.web3d.x3d.jsail.fields.MFVec3f getArray() {
    return new org.web3d.x3d.jsail.fields.MFVec3f(new float[] {0.0000f,0.0100f,0.0000f,-0.0100f,0.0000f,0.0000f,0.0000f,0.0000f,0.0100f,0.0100f,0.0000f,0.0000f,0.0000f,0.0000f,-0.0100f,0.0000f,-0.0100f,0.0000f});
  }
}
protected class MFFloat12 {
  protected org.web3d.x3d.jsail.fields.MFFloat getArray() {
    return new org.web3d.x3d.jsail.fields.MFFloat(new float[] {0.0000f,0.0000f,0.0000f});
  }
}
protected class MFFloat13 {
  protected org.web3d.x3d.jsail.fields.MFFloat getArray() {
    return new org.web3d.x3d.jsail.fields.MFFloat(new float[] {0.0000f,0.0000f,0.0000f});
  }
}
protected class MFFloat14 {
  protected org.web3d.x3d.jsail.fields.MFFloat getArray() {
    return new org.web3d.x3d.jsail.fields.MFFloat(new float[] {0.0000f,0.0000f,0.0000f});
  }
}
protected class MFFloat15 {
  protected org.web3d.x3d.jsail.fields.MFFloat getArray() {
    return new org.web3d.x3d.jsail.fields.MFFloat(new float[] {0.0000f,0.0000f,0.0000f});
  }
}
protected class MFFloat16 {
  protected org.web3d.x3d.jsail.fields.MFFloat getArray() {
    return new org.web3d.x3d.jsail.fields.MFFloat(new float[] {0.0000f,0.0000f,0.0000f});
  }
}
protected class MFFloat17 {
  protected org.web3d.x3d.jsail.fields.MFFloat getArray() {
    return new org.web3d.x3d.jsail.fields.MFFloat(new float[] {0.0000f,0.0000f,0.0000f});
  }
}
protected class MFFloat18 {
  protected org.web3d.x3d.jsail.fields.MFFloat getArray() {
    return new org.web3d.x3d.jsail.fields.MFFloat(new float[] {0.0000f,0.0000f,0.0000f});
  }
}
protected class MFFloat19 {
  protected org.web3d.x3d.jsail.fields.MFFloat getArray() {
    return new org.web3d.x3d.jsail.fields.MFFloat(new float[] {0.0000f,0.0000f,0.0000f});
  }
}
protected class MFFloat20 {
  protected org.web3d.x3d.jsail.fields.MFFloat getArray() {
    return new org.web3d.x3d.jsail.fields.MFFloat(new float[] {0.0000f,0.0000f,0.0000f});
  }
}
protected class MFFloat21 {
  protected org.web3d.x3d.jsail.fields.MFFloat getArray() {
    return new org.web3d.x3d.jsail.fields.MFFloat(new float[] {0.0000f,0.0000f,0.0000f});
  }
}
protected class MFFloat22 {
  protected org.web3d.x3d.jsail.fields.MFFloat getArray() {
    return new org.web3d.x3d.jsail.fields.MFFloat(new float[] {0.0000f,0.0000f,0.0000f});
  }
}
protected class MFFloat23 {
  protected org.web3d.x3d.jsail.fields.MFFloat getArray() {
    return new org.web3d.x3d.jsail.fields.MFFloat(new float[] {0.0000f,0.0000f,0.0000f});
  }
}
protected class MFFloat24 {
  protected org.web3d.x3d.jsail.fields.MFFloat getArray() {
    return new org.web3d.x3d.jsail.fields.MFFloat(new float[] {0.0000f,0.0000f,0.0000f});
  }
}
protected class MFFloat25 {
  protected org.web3d.x3d.jsail.fields.MFFloat getArray() {
    return new org.web3d.x3d.jsail.fields.MFFloat(new float[] {0.0000f,0.0000f,0.0000f});
  }
}
protected class MFFloat26 {
  protected org.web3d.x3d.jsail.fields.MFFloat getArray() {
    return new org.web3d.x3d.jsail.fields.MFFloat(new float[] {0.0000f,0.0000f,0.0000f});
  }
}
protected class MFFloat27 {
  protected org.web3d.x3d.jsail.fields.MFFloat getArray() {
    return new org.web3d.x3d.jsail.fields.MFFloat(new float[] {0.0000f,0.0000f,0.0000f});
  }
}
protected class MFFloat28 {
  protected org.web3d.x3d.jsail.fields.MFFloat getArray() {
    return new org.web3d.x3d.jsail.fields.MFFloat(new float[] {0.0000f,0.0000f,0.0000f});
  }
}
protected class MFFloat29 {
  protected org.web3d.x3d.jsail.fields.MFFloat getArray() {
    return new org.web3d.x3d.jsail.fields.MFFloat(new float[] {0.0000f,0.0000f,0.0000f});
  }
}
protected class MFFloat30 {
  protected org.web3d.x3d.jsail.fields.MFFloat getArray() {
    return new org.web3d.x3d.jsail.fields.MFFloat(new float[] {0.0000f,0.0000f,0.0000f});
  }
}
protected class MFFloat31 {
  protected org.web3d.x3d.jsail.fields.MFFloat getArray() {
    return new org.web3d.x3d.jsail.fields.MFFloat(new float[] {0.0000f,0.0000f,0.0000f});
  }
}
protected class MFFloat32 {
  protected org.web3d.x3d.jsail.fields.MFFloat getArray() {
    return new org.web3d.x3d.jsail.fields.MFFloat(new float[] {0.0000f,0.0000f,0.0000f});
  }
}
protected class MFFloat33 {
  protected org.web3d.x3d.jsail.fields.MFFloat getArray() {
    return new org.web3d.x3d.jsail.fields.MFFloat(new float[] {0.0000f,0.0000f,0.0000f});
  }
}
protected class MFFloat34 {
  protected org.web3d.x3d.jsail.fields.MFFloat getArray() {
    return new org.web3d.x3d.jsail.fields.MFFloat(new float[] {0.0000f,0.0000f,0.0000f});
  }
}
protected class MFFloat35 {
  protected org.web3d.x3d.jsail.fields.MFFloat getArray() {
    return new org.web3d.x3d.jsail.fields.MFFloat(new float[] {0.0000f,0.0000f,0.0000f});
  }
}
protected class MFFloat36 {
  protected org.web3d.x3d.jsail.fields.MFFloat getArray() {
    return new org.web3d.x3d.jsail.fields.MFFloat(new float[] {0.0000f,0.0000f,0.0000f});
  }
}
protected class MFFloat37 {
  protected org.web3d.x3d.jsail.fields.MFFloat getArray() {
    return new org.web3d.x3d.jsail.fields.MFFloat(new float[] {0.0000f,0.0000f,0.0000f});
  }
}
protected class MFFloat38 {
  protected org.web3d.x3d.jsail.fields.MFFloat getArray() {
    return new org.web3d.x3d.jsail.fields.MFFloat(new float[] {0.0000f,0.0000f,0.0000f});
  }
}
protected class MFFloat39 {
  protected org.web3d.x3d.jsail.fields.MFFloat getArray() {
    return new org.web3d.x3d.jsail.fields.MFFloat(new float[] {0.0000f,0.0000f,0.0000f});
  }
}
protected class MFFloat40 {
  protected org.web3d.x3d.jsail.fields.MFFloat getArray() {
    return new org.web3d.x3d.jsail.fields.MFFloat(new float[] {0.0000f,0.0000f,0.0000f});
  }
}
protected class MFFloat41 {
  protected org.web3d.x3d.jsail.fields.MFFloat getArray() {
    return new org.web3d.x3d.jsail.fields.MFFloat(new float[] {0.0000f,0.0000f,0.0000f});
  }
}
protected class MFFloat42 {
  protected org.web3d.x3d.jsail.fields.MFFloat getArray() {
    return new org.web3d.x3d.jsail.fields.MFFloat(new float[] {0.0000f,0.0000f,0.0000f});
  }
}
protected class MFFloat43 {
  protected org.web3d.x3d.jsail.fields.MFFloat getArray() {
    return new org.web3d.x3d.jsail.fields.MFFloat(new float[] {0.0000f,0.0000f,0.0000f});
  }
}
protected class MFFloat44 {
  protected org.web3d.x3d.jsail.fields.MFFloat getArray() {
    return new org.web3d.x3d.jsail.fields.MFFloat(new float[] {0.0000f,0.0000f,0.0000f});
  }
}
protected class MFFloat45 {
  protected org.web3d.x3d.jsail.fields.MFFloat getArray() {
    return new org.web3d.x3d.jsail.fields.MFFloat(new float[] {0.0000f,0.0000f,0.0000f});
  }
}
protected class MFFloat46 {
  protected org.web3d.x3d.jsail.fields.MFFloat getArray() {
    return new org.web3d.x3d.jsail.fields.MFFloat(new float[] {0.0000f,0.0000f,0.0000f});
  }
}
protected class MFFloat47 {
  protected org.web3d.x3d.jsail.fields.MFFloat getArray() {
    return new org.web3d.x3d.jsail.fields.MFFloat(new float[] {0.0000f,0.0000f,0.0000f});
  }
}
}<|MERGE_RESOLUTION|>--- conflicted
+++ resolved
@@ -73,59 +73,37 @@
         .addMeta(new meta().setName("license").setContent("../license.html")))
       .setScene(new Scene()
         .addChild(new WorldInfo().setInfo(new MFString0().getArray()).setTitle("HANIM 1.1 Default Joint Centers, LOA1"))
-        .addChild(new NavigationInfo().setSpeed(1.5000f))
+        .addChild(new NavigationInfo().setSpeed(1.5f))
         .addChild(new Viewpoint().setCenterOfRotation(new float[] {0f,1f,0f}).setDescription("Diamond Man, LOA 1").setPosition(new float[] {0f,1f,3f}))
         .addChild(new HAnimHumanoid().setName("humanoid").setDEF("hanim_humanoid").setLoa(1).setVersion("2.0")
-<<<<<<< HEAD
           .addComments("original HAnimHumanoid info='\"authorEmail=beitler@graphics.cis.upenn.edu beitler@acm.org\" \"authorName=Matthew T. Beitler\" \"copyright=Copyright 1999 Matthew T. Beitler\" \"humanoidVersion=JointCenters 1.1 LOA1\" \"usageRestrictions=PERMISSION TO FULLY USE THIS SCENE GRAPH IS GRANTED PROVIDED THIS COPYRIGHT INFORMATION AND DOCUMENTATION OF THE ORIGINAL AUTHOR IS INCLUDED. This humanoid scene graph is provided _as-is_ and without warranty of any kind express implied or otherwise including without limitation any warranty of merchantability or fitness for a particular purpose.\"'")
           .setMetadata(new MetadataSet().setName("HAnimHumanoid.info").setReference("https://www.web3d.org/documents/specifications/19774/V2.0/Architecture/ObjectInterfaces.html#Humanoid")
-=======
-          .addComments("HAnimHumanoid original info='\"authorEmail=beitler@graphics.cis.upenn.edu beitler@acm.org\" \"authorName=Matthew T. Beitler\" \"copyright=Copyright 1999 Matthew T. Beitler\" \"humanoidVersion=JointCenters 1.1 LOA1\" \"usageRestrictions=PERMISSION TO FULLY USE THIS SCENE GRAPH IS GRANTED PROVIDED THIS COPYRIGHT INFORMATION AND DOCUMENTATION OF THE ORIGINAL AUTHOR IS INCLUDED. This humanoid scene graph is provided _as-is_ and without warranty of any kind express implied or otherwise including without limitation any warranty of merchantability or fitness for a particular purpose.\"'")
-          .addValue(new MetadataSet().setName("HAnimHumanoid.info").setReference("https://www.web3d.org/documents/specifications/19774/V2.0/Architecture/ObjectInterfaces.html#Humanoid")
->>>>>>> 1bb62a5a
             .addValue(new MetadataString().setName("authorEmail").setValue(new MFString1().getArray()))
             .addValue(new MetadataString().setName("authorName").setValue(new MFString2().getArray()))
             .addValue(new MetadataString().setName("copyright").setValue(new MFString3().getArray()))
             .addValue(new MetadataString().setName("humanoidVersion").setValue(new MFString4().getArray()))
             .addValue(new MetadataString().setName("usageRestrictions").setValue(new MFString5().getArray())))
-<<<<<<< HEAD
           .addSkeleton(new HAnimJoint().setName("humanoid_root").setDEF("hanim_humanoid_root").setCenter(new float[] {0f,0.824f,0.0277f}).setUlimit(new MFFloat6().getArray()).setLlimit(new MFFloat7().getArray())
             .addChild(new HAnimJoint().setName("sacroiliac").setDEF("hanim_sacroiliac").setCenter(new float[] {0f,0.9149f,0.0016f}).setUlimit(new MFFloat8().getArray()).setLlimit(new MFFloat9().getArray())
-=======
-          .addSkeleton(new HAnimJoint().setName("humanoid_root").setDEF("hanim_humanoid_root").setCenter(new float[] {0f,0.824f,0.0277f}).setUlimit(new float[] {0f,0f,0f}).setLlimit(new float[] {0f,0f,0f}).setStiffness(new float[] {0f,0f,0f})
-            .addChild(new HAnimJoint().setName("sacroiliac").setDEF("hanim_sacroiliac").setCenter(new float[] {0f,0.9149f,0.0016f}).setUlimit(new float[] {0f,0f,0f}).setLlimit(new float[] {0f,0f,0f}).setStiffness(new float[] {0f,0f,0f})
->>>>>>> 1bb62a5a
               .addChild(new HAnimSegment().setName("pelvis").setDEF("hanim_pelvis")
                 .addChild(new Transform().setTranslation(new float[] {0f,0.9149f,0.0016f})
                   .addChild(new Shape().setDEF("DiamondShape")
-                    .setGeometry(new IndexedFaceSet().setCoordIndex(new MFInt3210().getArray()).setCreaseAngle(0.5000f)
+                    .setGeometry(new IndexedFaceSet().setCoordIndex(new MFInt3210().getArray()).setCreaseAngle(0.5f)
                       .setCoord(new Coordinate().setDEF("points").setPoint(new MFVec3f11().getArray())))
                     .setAppearance(new Appearance()
                       .setMaterial(new Material().setDiffuseColor(new float[] {1f,1f,0f}))))))
-<<<<<<< HEAD
               .addChild(new HAnimJoint().setName("l_hip").setDEF("hanim_l_hip").setCenter(new float[] {0.0961f,0.9124f,-0.0001f}).setUlimit(new MFFloat12().getArray()).setLlimit(new MFFloat13().getArray())
-=======
-              .addChild(new HAnimJoint().setName("l_hip").setDEF("hanim_l_hip").setCenter(new float[] {0.0961f,0.9124f,-0.0001f}).setUlimit(new float[] {0f,0f,0f}).setLlimit(new float[] {0f,0f,0f}).setStiffness(new float[] {0f,0f,0f})
->>>>>>> 1bb62a5a
                 .addChild(new HAnimSegment().setName("l_thigh").setDEF("hanim_l_thigh")
                   .addChild(new Transform().setTranslation(new float[] {0.0961f,0.9124f,-0.0001f})
                     .addChild(new Shape().setUSE("DiamondShape")))
                   .addChild(new HAnimSite().setName("l_knee_crease_pt").setDEF("hanim_l_knee_crease_pt").setTranslation(new float[] {0.0993f,0.4881f,-0.0309f}))
                   .addChild(new HAnimSite().setName("l_femoral_lateral_epicondyle_pt").setDEF("hanim_l_femoral_lateral_epicondyle_pt").setTranslation(new float[] {0.1598f,0.4967f,0.0297f}))
                   .addChild(new HAnimSite().setName("l_femoral_medial_epicondyle_pt").setDEF("hanim_l_femoral_medial_epicondyle_pt").setTranslation(new float[] {0.0398f,0.4946f,0.0303f})))
-<<<<<<< HEAD
                 .addChild(new HAnimJoint().setName("l_knee").setDEF("hanim_l_knee").setCenter(new float[] {0.104f,0.4867f,0.0308f}).setUlimit(new MFFloat14().getArray()).setLlimit(new MFFloat15().getArray())
                   .addChild(new HAnimSegment().setName("l_calf").setDEF("hanim_l_calf")
                     .addChild(new Transform().setTranslation(new float[] {0.104f,0.4867f,0.0308f})
                       .addChild(new Shape().setUSE("DiamondShape"))))
                   .addChild(new HAnimJoint().setName("l_talocrural").setDEF("hanim_l_talocrural").setCenter(new float[] {0.1101f,0.0656f,-0.0736f}).setUlimit(new MFFloat16().getArray()).setLlimit(new MFFloat17().getArray())
-=======
-                .addChild(new HAnimJoint().setName("l_knee").setDEF("hanim_l_knee").setCenter(new float[] {0.104f,0.4867f,0.0308f}).setUlimit(new float[] {0f,0f,0f}).setLlimit(new float[] {0f,0f,0f}).setStiffness(new float[] {0f,0f,0f})
-                  .addChild(new HAnimSegment().setName("l_calf").setDEF("hanim_l_calf")
-                    .addChild(new Transform().setTranslation(new float[] {0.104f,0.4867f,0.0308f})
-                      .addChild(new Shape().setUSE("DiamondShape"))))
-                  .addChild(new HAnimJoint().setName("l_talocrural").setDEF("hanim_l_talocrural").setCenter(new float[] {0.1101f,0.0656f,-0.0736f}).setUlimit(new float[] {0f,0f,0f}).setLlimit(new float[] {0f,0f,0f}).setStiffness(new float[] {0f,0f,0f})
->>>>>>> 1bb62a5a
                     .addChild(new HAnimSegment().setName("l_talus").setDEF("hanim_l_talus")
                       .addChild(new Transform().setTranslation(new float[] {0.1101f,0.0656f,-0.0736f})
                         .addChild(new Shape().setUSE("DiamondShape")))
@@ -133,40 +111,24 @@
                       .addChild(new HAnimSite().setName("l_medial_malleolus_pt").setDEF("hanim_l_medial_malleolus_pt").setTranslation(new float[] {0.089f,0.0716f,-0.0881f}))
                       .addChild(new HAnimSite().setName("l_sphyrion_pt").setDEF("hanim_l_sphyrion_pt").setTranslation(new float[] {0.089f,0.0575f,-0.0943f}))
                       .addChild(new HAnimSite().setName("l_calcaneus_posterior_pt").setDEF("hanim_l_calcaneus_posterior_pt").setTranslation(new float[] {0.0974f,0.0259f,-0.1171f})))
-<<<<<<< HEAD
                     .addChild(new HAnimJoint().setName("l_metatarsophalangeal_2").setDEF("hanim_l_metatarsophalangeal_2").setCenter(new float[] {0.1086f,0.0001f,0.0368f}).setUlimit(new MFFloat18().getArray()).setLlimit(new MFFloat19().getArray())
-=======
-                    .addChild(new HAnimJoint().setName("l_metatarsophalangeal_2").setDEF("hanim_l_metatarsophalangeal_2").setCenter(new float[] {0.1086f,0.0001f,0.0368f}).setUlimit(new float[] {0f,0f,0f}).setLlimit(new float[] {0f,0f,0f}).setStiffness(new float[] {0f,0f,0f})
->>>>>>> 1bb62a5a
                       .addChild(new HAnimSegment().setName("l_tarsal_proximal_phalanx_2").setDEF("hanim_l_tarsal_proximal_phalanx_2")
                         .addChild(new HAnimSite().setName("l_middistal_tip").setDEF("hanim_l_middistal_tip").setTranslation(new float[] {0.1354f,0.0016f,0.1476f}))
                         .addChild(new HAnimSite().setName("l_metatarsal_phalanx_5_pt").setDEF("hanim_l_metatarsal_phalanx_5_pt").setTranslation(new float[] {0.1825f,0.007f,0.0928f}))
                         .addChild(new HAnimSite().setName("l_metatarsal_phalanx_1_pt").setDEF("hanim_l_metatarsal_phalanx_1_pt").setTranslation(new float[] {0.0816f,0.0232f,0.0106f}))
                         .addChild(new HAnimSite().setName("l_tarsal_distal_phalanx_2_pt").setDEF("hanim_l_tarsal_distal_phalanx_2_pt").setTranslation(new float[] {0.1195f,0.0079f,0.1433f})))))))
-<<<<<<< HEAD
               .addChild(new HAnimJoint().setName("r_hip").setDEF("hanim_r_hip").setCenter(new float[] {-0.095f,0.9171f,0.0029f}).setUlimit(new MFFloat20().getArray()).setLlimit(new MFFloat21().getArray())
-=======
-              .addChild(new HAnimJoint().setName("r_hip").setDEF("hanim_r_hip").setCenter(new float[] {-0.095f,0.9171f,0.0029f}).setUlimit(new float[] {0f,0f,0f}).setLlimit(new float[] {0f,0f,0f}).setStiffness(new float[] {0f,0f,0f})
->>>>>>> 1bb62a5a
                 .addChild(new HAnimSegment().setName("r_thigh").setDEF("hanim_r_thigh")
                   .addChild(new Transform().setTranslation(new float[] {-0.095f,0.9171f,0.0029f})
                     .addChild(new Shape().setUSE("DiamondShape")))
                   .addChild(new HAnimSite().setName("r_knee_crease_pt").setDEF("hanim_r_knee_crease_pt").setTranslation(new float[] {-0.0825f,0.4932f,-0.0326f}))
                   .addChild(new HAnimSite().setName("r_femoral_lateral_epicondyle_pt").setDEF("hanim_r_femoral_lateral_epicondyle_pt").setTranslation(new float[] {-0.1421f,0.4992f,0.031f}))
                   .addChild(new HAnimSite().setName("r_femoral_medial_epicondyle_pt").setDEF("hanim_r_femoral_medial_epicondyle_pt").setTranslation(new float[] {-0.0221f,0.5014f,0.0289f})))
-<<<<<<< HEAD
                 .addChild(new HAnimJoint().setName("r_knee").setDEF("hanim_r_knee").setCenter(new float[] {-0.0867f,0.4913f,0.0318f}).setUlimit(new MFFloat22().getArray()).setLlimit(new MFFloat23().getArray())
                   .addChild(new HAnimSegment().setName("r_calf").setDEF("hanim_r_calf")
                     .addChild(new Transform().setTranslation(new float[] {-0.0867f,0.4913f,0.0318f})
                       .addChild(new Shape().setUSE("DiamondShape"))))
                   .addChild(new HAnimJoint().setName("r_talocrural").setDEF("hanim_r_talocrural").setCenter(new float[] {-0.0801f,0.0712f,-0.0766f}).setUlimit(new MFFloat24().getArray()).setLlimit(new MFFloat25().getArray())
-=======
-                .addChild(new HAnimJoint().setName("r_knee").setDEF("hanim_r_knee").setCenter(new float[] {-0.0867f,0.4913f,0.0318f}).setUlimit(new float[] {0f,0f,0f}).setLlimit(new float[] {0f,0f,0f}).setStiffness(new float[] {0f,0f,0f})
-                  .addChild(new HAnimSegment().setName("r_calf").setDEF("hanim_r_calf")
-                    .addChild(new Transform().setTranslation(new float[] {-0.0867f,0.4913f,0.0318f})
-                      .addChild(new Shape().setUSE("DiamondShape"))))
-                  .addChild(new HAnimJoint().setName("r_talocrural").setDEF("hanim_r_talocrural").setCenter(new float[] {-0.0801f,0.0712f,-0.0766f}).setUlimit(new float[] {0f,0f,0f}).setLlimit(new float[] {0f,0f,0f}).setStiffness(new float[] {0f,0f,0f})
->>>>>>> 1bb62a5a
                     .addChild(new HAnimSegment().setName("r_talus").setDEF("hanim_r_talus")
                       .addChild(new Transform().setTranslation(new float[] {-0.0801f,0.0712f,-0.0766f})
                         .addChild(new Shape().setUSE("DiamondShape")))
@@ -174,35 +136,21 @@
                       .addChild(new HAnimSite().setName("r_medial_malleolus_pt").setDEF("hanim_r_medial_malleolus_pt").setTranslation(new float[] {-0.0591f,0.076f,-0.0928f}))
                       .addChild(new HAnimSite().setName("r_sphyrion_pt").setDEF("hanim_r_sphyrion_pt").setTranslation(new float[] {-0.0603f,0.061f,-0.1002f}))
                       .addChild(new HAnimSite().setName("r_calcaneus_posterior_pt").setDEF("hanim_r_calcaneus_posterior_pt").setTranslation(new float[] {-0.0692f,0.0297f,-0.1221f})))
-<<<<<<< HEAD
                     .addChild(new HAnimJoint().setName("r_metatarsophalangeal_2").setDEF("hanim_r_metatarsophalangeal_2").setCenter(new float[] {-0.0801f,0f,0.0368f}).setUlimit(new MFFloat26().getArray()).setLlimit(new MFFloat27().getArray())
-=======
-                    .addChild(new HAnimJoint().setName("r_metatarsophalangeal_2").setDEF("hanim_r_metatarsophalangeal_2").setCenter(new float[] {-0.0801f,0f,0.0368f}).setUlimit(new float[] {0f,0f,0f}).setLlimit(new float[] {0f,0f,0f}).setStiffness(new float[] {0f,0f,0f})
->>>>>>> 1bb62a5a
                       .addChild(new HAnimSegment().setName("r_tarsal_proximal_phalanx_2").setDEF("hanim_r_tarsal_proximal_phalanx_2")
                         .addChild(new HAnimSite().setName("r_middistal_tip").setDEF("hanim_r_middistal_tip").setTranslation(new float[] {-0.1043f,-0.0227f,0.145f}))
                         .addChild(new HAnimSite().setName("r_metatarsal_phalanx_5_pt").setDEF("hanim_r_metatarsal_phalanx_5_pt").setTranslation(new float[] {-0.1523f,0.0166f,0.0895f}))
                         .addChild(new HAnimSite().setName("r_metatarsal_phalanx_1_pt").setDEF("hanim_r_metatarsal_phalanx_1_pt").setTranslation(new float[] {-0.0521f,0.026f,0.0127f}))
                         .addChild(new HAnimSite().setName("r_tarsal_distal_phalanx_2_pt").setDEF("hanim_r_tarsal_distal_phalanx_2_pt").setTranslation(new float[] {-0.0883f,0.0134f,0.1383f}))))))))
-<<<<<<< HEAD
             .addChild(new HAnimJoint().setName("vl1").setDEF("hanim_vl1").setCenter(new float[] {-0.00405f,1.07f,-0.0275f}).setUlimit(new MFFloat28().getArray()).setLlimit(new MFFloat29().getArray())
               .addChild(new HAnimSegment().setName("l1").setDEF("hanim_l1"))
               .addChild(new HAnimJoint().setName("l_shoulder").setDEF("hanim_l_shoulder").setCenter(new float[] {0.2029f,1.4376f,-0.0387f}).setUlimit(new MFFloat30().getArray()).setLlimit(new MFFloat31().getArray())
-=======
-            .addChild(new HAnimJoint().setName("vl1").setDEF("hanim_vl1").setCenter(new float[] {-0.00405f,1.07f,-0.0275f}).setUlimit(new float[] {0f,0f,0f}).setLlimit(new float[] {0f,0f,0f}).setStiffness(new float[] {0f,0f,0f})
-              .addChild(new HAnimSegment().setName("l1").setDEF("hanim_l1"))
-              .addChild(new HAnimJoint().setName("l_shoulder").setDEF("hanim_l_shoulder").setCenter(new float[] {0.2029f,1.4376f,-0.0387f}).setUlimit(new float[] {0f,0f,0f}).setLlimit(new float[] {0f,0f,0f}).setStiffness(new float[] {0f,0f,0f})
->>>>>>> 1bb62a5a
                 .addChild(new HAnimSegment().setName("l_upperarm").setDEF("hanim_l_upperarm")
                   .addChild(new Transform().setTranslation(new float[] {0.2029f,1.4376f,-0.0387f})
                     .addChild(new Shape().setUSE("DiamondShape")))
                   .addChild(new Transform().setDEF("l_upperarm_adjust").setCenter(new float[] {0.182f,1.22f,-0.047f}).setRotation(new float[] {1f,0f,0f,0.119f}).setTranslation(new float[] {0.2029f,1.4376f,-0.0387f}))
                   .addChild(new HAnimSite().setName("l_humeral_lateral_epicondyle_pt").setDEF("hanim_l_humeral_lateral_epicondyle_pt").setTranslation(new float[] {0.228f,1.1482f,-0.11f})))
-<<<<<<< HEAD
                 .addChild(new HAnimJoint().setName("l_elbow").setDEF("hanim_l_elbow").setCenter(new float[] {0.2014f,1.1357f,-0.0682f}).setUlimit(new MFFloat32().getArray()).setLlimit(new MFFloat33().getArray())
-=======
-                .addChild(new HAnimJoint().setName("l_elbow").setDEF("hanim_l_elbow").setCenter(new float[] {0.2014f,1.1357f,-0.0682f}).setUlimit(new float[] {0f,0f,0f}).setLlimit(new float[] {0f,0f,0f}).setStiffness(new float[] {0f,0f,0f})
->>>>>>> 1bb62a5a
                   .addChild(new HAnimSegment().setName("l_forearm").setDEF("hanim_l_forearm")
                     .addChild(new Transform().setTranslation(new float[] {0.2014f,1.1357f,-0.0682f})
                       .addChild(new Shape().setUSE("DiamondShape")))
@@ -211,11 +159,7 @@
                     .addChild(new HAnimSite().setName("l_olecranon_pt").setDEF("hanim_l_olecranon_pt").setTranslation(new float[] {-0.1962f,1.1375f,-0.1123f}))
                     .addChild(new HAnimSite().setName("l_humeral_medial_epicondyle_pt").setDEF("hanim_l_humeral_medial_epicondyle_pt").setTranslation(new float[] {0.1735f,1.1272f,-0.1113f}))
                     .addChild(new HAnimSite().setName("l_radiale_pt").setDEF("hanim_l_radiale_pt").setTranslation(new float[] {0.2182f,1.1212f,-0.1167f})))
-<<<<<<< HEAD
                   .addChild(new HAnimJoint().setName("l_radiocarpal").setDEF("hanim_l_radiocarpal").setCenter(new float[] {0.1984f,0.8663f,-0.0583f}).setUlimit(new MFFloat34().getArray()).setLlimit(new MFFloat35().getArray())
-=======
-                  .addChild(new HAnimJoint().setName("l_radiocarpal").setDEF("hanim_l_radiocarpal").setCenter(new float[] {0.1984f,0.8663f,-0.0583f}).setUlimit(new float[] {0f,0f,0f}).setLlimit(new float[] {0f,0f,0f}).setStiffness(new float[] {0f,0f,0f})
->>>>>>> 1bb62a5a
                     .addChild(new HAnimSegment().setName("l_carpal").setDEF("hanim_l_carpal")
                       .addChild(new Transform().setTranslation(new float[] {0.1984f,0.8663f,-0.0583f})
                         .addChild(new Shape().setUSE("DiamondShape")))
@@ -225,21 +169,13 @@
                       .addChild(new HAnimSite().setName("l_dactylion_pt").setDEF("hanim_l_dactylion_pt").setTranslation(new float[] {0.2056f,0.6743f,-0.0482f}))
                       .addChild(new HAnimSite().setName("l_ulnar_styloid_pt").setDEF("hanim_l_ulnar_styloid_pt").setTranslation(new float[] {-0.2142f,0.8529f,-0.0648f}))
                       .addChild(new HAnimSite().setName("l_metacarpal_phalanx_5_pt").setDEF("hanim_l_metacarpal_phalanx_5_pt").setTranslation(new float[] {0.1929f,0.786f,-0.1122f}))))))
-<<<<<<< HEAD
               .addChild(new HAnimJoint().setName("r_shoulder").setDEF("hanim_r_shoulder").setCenter(new float[] {-0.1907f,1.4407f,-0.0325f}).setUlimit(new MFFloat36().getArray()).setLlimit(new MFFloat37().getArray())
-=======
-              .addChild(new HAnimJoint().setName("r_shoulder").setDEF("hanim_r_shoulder").setCenter(new float[] {-0.1907f,1.4407f,-0.0325f}).setUlimit(new float[] {0f,0f,0f}).setLlimit(new float[] {0f,0f,0f}).setStiffness(new float[] {0f,0f,0f})
->>>>>>> 1bb62a5a
                 .addChild(new HAnimSegment().setName("r_upperarm").setDEF("hanim_r_upperarm")
                   .addChild(new Transform().setTranslation(new float[] {-0.1907f,1.4407f,-0.0325f})
                     .addChild(new Shape().setUSE("DiamondShape")))
                   .addChild(new Transform().setDEF("r_upperarm_adjust").setCenter(new float[] {-0.182f,1.22f,-0.047f}).setRotation(new float[] {1f,0f,0f,0.0836f}).setTranslation(new float[] {-0.1907f,1.4407f,-0.0325f}))
                   .addChild(new HAnimSite().setName("r_humeral_lateral_epicondyle_pt").setDEF("hanim_r_humeral_lateral_epicondyle_pt").setTranslation(new float[] {-0.2224f,1.1517f,-0.1033f})))
-<<<<<<< HEAD
                 .addChild(new HAnimJoint().setName("r_elbow").setDEF("hanim_r_elbow").setCenter(new float[] {-0.1949f,1.1388f,-0.062f}).setUlimit(new MFFloat38().getArray()).setLlimit(new MFFloat39().getArray())
-=======
-                .addChild(new HAnimJoint().setName("r_elbow").setDEF("hanim_r_elbow").setCenter(new float[] {-0.1949f,1.1388f,-0.062f}).setUlimit(new float[] {0f,0f,0f}).setLlimit(new float[] {0f,0f,0f}).setStiffness(new float[] {0f,0f,0f})
->>>>>>> 1bb62a5a
                   .addChild(new HAnimSegment().setName("r_forearm").setDEF("hanim_r_forearm")
                     .addChild(new Transform().setTranslation(new float[] {-0.1949f,1.1388f,-0.062f})
                       .addChild(new Shape().setUSE("DiamondShape")))
@@ -248,11 +184,7 @@
                     .addChild(new HAnimSite().setName("r_olecranon_pt").setDEF("hanim_r_olecranon_pt").setTranslation(new float[] {-0.1907f,1.1405f,-0.1065f}))
                     .addChild(new HAnimSite().setName("r_humeral_medial_epicondyle_pt").setDEF("hanim_r_humeral_medial_epicondyle_pt").setTranslation(new float[] {-0.168f,1.1298f,-0.1062f}))
                     .addChild(new HAnimSite().setName("r_radiale_pt").setDEF("hanim_r_radiale_pt").setTranslation(new float[] {-0.213f,1.1305f,-0.1091f})))
-<<<<<<< HEAD
                   .addChild(new HAnimJoint().setName("r_radiocarpal").setDEF("hanim_r_radiocarpal").setCenter(new float[] {-0.1959f,0.8694f,-0.0521f}).setUlimit(new MFFloat40().getArray()).setLlimit(new MFFloat41().getArray())
-=======
-                  .addChild(new HAnimJoint().setName("r_radiocarpal").setDEF("hanim_r_radiocarpal").setCenter(new float[] {-0.1959f,0.8694f,-0.0521f}).setUlimit(new float[] {0f,0f,0f}).setLlimit(new float[] {0f,0f,0f}).setStiffness(new float[] {0f,0f,0f})
->>>>>>> 1bb62a5a
                     .addChild(new HAnimSegment().setName("r_carpal").setDEF("hanim_r_carpal")
                       .addChild(new Transform().setTranslation(new float[] {-0.1959f,0.8694f,-0.0521f})
                         .addChild(new Shape().setUSE("DiamondShape")))
@@ -262,17 +194,10 @@
                       .addChild(new HAnimSite().setName("r_dactylion_pt").setDEF("hanim_r_dactylion_pt").setTranslation(new float[] {-0.1941f,0.6772f,-0.0423f}))
                       .addChild(new HAnimSite().setName("r_ulnar_styloid_pt").setDEF("hanim_r_ulnar_styloid_pt").setTranslation(new float[] {-0.2117f,0.8562f,-0.0584f}))
                       .addChild(new HAnimSite().setName("r_metacarpal_phalanx_5_pt").setDEF("hanim_r_metacarpal_phalanx_5_pt").setTranslation(new float[] {-0.1929f,0.789f,-0.1064f}))))))
-<<<<<<< HEAD
               .addChild(new HAnimJoint().setName("vc4").setDEF("hanim_vc4").setCenter(new float[] {0f,1.43f,-0.0458f}).setUlimit(new MFFloat42().getArray()).setLlimit(new MFFloat43().getArray())
                 .addChild(new HAnimSegment().setName("c4").setDEF("hanim_c4"))))
             .addChild(new HAnimJoint().setName("vl5").setDEF("hanim_vl5").setCenter(new float[] {0.0028f,1.0568f,-0.0776f}).setUlimit(new MFFloat44().getArray()).setLlimit(new MFFloat45().getArray())
               .addChild(new HAnimJoint().setName("skullbase").setDEF("hanim_skullbase").setCenter(new float[] {0.0044f,1.6209f,0.0236f}).setUlimit(new MFFloat46().getArray()).setLlimit(new MFFloat47().getArray())
-=======
-              .addChild(new HAnimJoint().setName("vc4").setDEF("hanim_vc4").setCenter(new float[] {0f,1.43f,-0.0458f}).setUlimit(new float[] {0f,0f,0f}).setLlimit(new float[] {0f,0f,0f}).setStiffness(new float[] {0f,0f,0f})
-                .addChild(new HAnimSegment().setName("c4").setDEF("hanim_c4"))))
-            .addChild(new HAnimJoint().setName("vl5").setDEF("hanim_vl5").setCenter(new float[] {0.0028f,1.0568f,-0.0776f}).setUlimit(new float[] {0f,0f,0f}).setLlimit(new float[] {0f,0f,0f}).setStiffness(new float[] {0f,0f,0f})
-              .addChild(new HAnimJoint().setName("skullbase").setDEF("hanim_skullbase").setCenter(new float[] {0.0044f,1.6209f,0.0236f}).setUlimit(new float[] {0f,0f,0f}).setLlimit(new float[] {0f,0f,0f}).setStiffness(new float[] {0f,0f,0f})
->>>>>>> 1bb62a5a
                 .addChild(new HAnimSegment().setName("skull").setDEF("hanim_skull")
                   .addChild(new Transform().setTranslation(new float[] {0.0044f,1.6209f,0.0236f})
                     .addChild(new Shape().setUSE("DiamondShape")))
@@ -415,22 +340,22 @@
 }
 protected class MFFloat6 {
   protected org.web3d.x3d.jsail.fields.MFFloat getArray() {
-    return new org.web3d.x3d.jsail.fields.MFFloat(new float[] {0.0000f,0.0000f,0.0000f});
+    return new org.web3d.x3d.jsail.fields.MFFloat(new float[] {0f,0f,0f});
   }
 }
 protected class MFFloat7 {
   protected org.web3d.x3d.jsail.fields.MFFloat getArray() {
-    return new org.web3d.x3d.jsail.fields.MFFloat(new float[] {0.0000f,0.0000f,0.0000f});
+    return new org.web3d.x3d.jsail.fields.MFFloat(new float[] {0f,0f,0f});
   }
 }
 protected class MFFloat8 {
   protected org.web3d.x3d.jsail.fields.MFFloat getArray() {
-    return new org.web3d.x3d.jsail.fields.MFFloat(new float[] {0.0000f,0.0000f,0.0000f});
+    return new org.web3d.x3d.jsail.fields.MFFloat(new float[] {0f,0f,0f});
   }
 }
 protected class MFFloat9 {
   protected org.web3d.x3d.jsail.fields.MFFloat getArray() {
-    return new org.web3d.x3d.jsail.fields.MFFloat(new float[] {0.0000f,0.0000f,0.0000f});
+    return new org.web3d.x3d.jsail.fields.MFFloat(new float[] {0f,0f,0f});
   }
 }
 protected class MFInt3210 {
@@ -440,187 +365,187 @@
 }
 protected class MFVec3f11 {
   protected org.web3d.x3d.jsail.fields.MFVec3f getArray() {
-    return new org.web3d.x3d.jsail.fields.MFVec3f(new float[] {0.0000f,0.0100f,0.0000f,-0.0100f,0.0000f,0.0000f,0.0000f,0.0000f,0.0100f,0.0100f,0.0000f,0.0000f,0.0000f,0.0000f,-0.0100f,0.0000f,-0.0100f,0.0000f});
+    return new org.web3d.x3d.jsail.fields.MFVec3f(new float[] {0f,0.01f,0f,-0.01f,0f,0f,0f,0f,0.01f,0.01f,0f,0f,0f,0f,-0.01f,0f,-0.01f,0f});
   }
 }
 protected class MFFloat12 {
   protected org.web3d.x3d.jsail.fields.MFFloat getArray() {
-    return new org.web3d.x3d.jsail.fields.MFFloat(new float[] {0.0000f,0.0000f,0.0000f});
+    return new org.web3d.x3d.jsail.fields.MFFloat(new float[] {0f,0f,0f});
   }
 }
 protected class MFFloat13 {
   protected org.web3d.x3d.jsail.fields.MFFloat getArray() {
-    return new org.web3d.x3d.jsail.fields.MFFloat(new float[] {0.0000f,0.0000f,0.0000f});
+    return new org.web3d.x3d.jsail.fields.MFFloat(new float[] {0f,0f,0f});
   }
 }
 protected class MFFloat14 {
   protected org.web3d.x3d.jsail.fields.MFFloat getArray() {
-    return new org.web3d.x3d.jsail.fields.MFFloat(new float[] {0.0000f,0.0000f,0.0000f});
+    return new org.web3d.x3d.jsail.fields.MFFloat(new float[] {0f,0f,0f});
   }
 }
 protected class MFFloat15 {
   protected org.web3d.x3d.jsail.fields.MFFloat getArray() {
-    return new org.web3d.x3d.jsail.fields.MFFloat(new float[] {0.0000f,0.0000f,0.0000f});
+    return new org.web3d.x3d.jsail.fields.MFFloat(new float[] {0f,0f,0f});
   }
 }
 protected class MFFloat16 {
   protected org.web3d.x3d.jsail.fields.MFFloat getArray() {
-    return new org.web3d.x3d.jsail.fields.MFFloat(new float[] {0.0000f,0.0000f,0.0000f});
+    return new org.web3d.x3d.jsail.fields.MFFloat(new float[] {0f,0f,0f});
   }
 }
 protected class MFFloat17 {
   protected org.web3d.x3d.jsail.fields.MFFloat getArray() {
-    return new org.web3d.x3d.jsail.fields.MFFloat(new float[] {0.0000f,0.0000f,0.0000f});
+    return new org.web3d.x3d.jsail.fields.MFFloat(new float[] {0f,0f,0f});
   }
 }
 protected class MFFloat18 {
   protected org.web3d.x3d.jsail.fields.MFFloat getArray() {
-    return new org.web3d.x3d.jsail.fields.MFFloat(new float[] {0.0000f,0.0000f,0.0000f});
+    return new org.web3d.x3d.jsail.fields.MFFloat(new float[] {0f,0f,0f});
   }
 }
 protected class MFFloat19 {
   protected org.web3d.x3d.jsail.fields.MFFloat getArray() {
-    return new org.web3d.x3d.jsail.fields.MFFloat(new float[] {0.0000f,0.0000f,0.0000f});
+    return new org.web3d.x3d.jsail.fields.MFFloat(new float[] {0f,0f,0f});
   }
 }
 protected class MFFloat20 {
   protected org.web3d.x3d.jsail.fields.MFFloat getArray() {
-    return new org.web3d.x3d.jsail.fields.MFFloat(new float[] {0.0000f,0.0000f,0.0000f});
+    return new org.web3d.x3d.jsail.fields.MFFloat(new float[] {0f,0f,0f});
   }
 }
 protected class MFFloat21 {
   protected org.web3d.x3d.jsail.fields.MFFloat getArray() {
-    return new org.web3d.x3d.jsail.fields.MFFloat(new float[] {0.0000f,0.0000f,0.0000f});
+    return new org.web3d.x3d.jsail.fields.MFFloat(new float[] {0f,0f,0f});
   }
 }
 protected class MFFloat22 {
   protected org.web3d.x3d.jsail.fields.MFFloat getArray() {
-    return new org.web3d.x3d.jsail.fields.MFFloat(new float[] {0.0000f,0.0000f,0.0000f});
+    return new org.web3d.x3d.jsail.fields.MFFloat(new float[] {0f,0f,0f});
   }
 }
 protected class MFFloat23 {
   protected org.web3d.x3d.jsail.fields.MFFloat getArray() {
-    return new org.web3d.x3d.jsail.fields.MFFloat(new float[] {0.0000f,0.0000f,0.0000f});
+    return new org.web3d.x3d.jsail.fields.MFFloat(new float[] {0f,0f,0f});
   }
 }
 protected class MFFloat24 {
   protected org.web3d.x3d.jsail.fields.MFFloat getArray() {
-    return new org.web3d.x3d.jsail.fields.MFFloat(new float[] {0.0000f,0.0000f,0.0000f});
+    return new org.web3d.x3d.jsail.fields.MFFloat(new float[] {0f,0f,0f});
   }
 }
 protected class MFFloat25 {
   protected org.web3d.x3d.jsail.fields.MFFloat getArray() {
-    return new org.web3d.x3d.jsail.fields.MFFloat(new float[] {0.0000f,0.0000f,0.0000f});
+    return new org.web3d.x3d.jsail.fields.MFFloat(new float[] {0f,0f,0f});
   }
 }
 protected class MFFloat26 {
   protected org.web3d.x3d.jsail.fields.MFFloat getArray() {
-    return new org.web3d.x3d.jsail.fields.MFFloat(new float[] {0.0000f,0.0000f,0.0000f});
+    return new org.web3d.x3d.jsail.fields.MFFloat(new float[] {0f,0f,0f});
   }
 }
 protected class MFFloat27 {
   protected org.web3d.x3d.jsail.fields.MFFloat getArray() {
-    return new org.web3d.x3d.jsail.fields.MFFloat(new float[] {0.0000f,0.0000f,0.0000f});
+    return new org.web3d.x3d.jsail.fields.MFFloat(new float[] {0f,0f,0f});
   }
 }
 protected class MFFloat28 {
   protected org.web3d.x3d.jsail.fields.MFFloat getArray() {
-    return new org.web3d.x3d.jsail.fields.MFFloat(new float[] {0.0000f,0.0000f,0.0000f});
+    return new org.web3d.x3d.jsail.fields.MFFloat(new float[] {0f,0f,0f});
   }
 }
 protected class MFFloat29 {
   protected org.web3d.x3d.jsail.fields.MFFloat getArray() {
-    return new org.web3d.x3d.jsail.fields.MFFloat(new float[] {0.0000f,0.0000f,0.0000f});
+    return new org.web3d.x3d.jsail.fields.MFFloat(new float[] {0f,0f,0f});
   }
 }
 protected class MFFloat30 {
   protected org.web3d.x3d.jsail.fields.MFFloat getArray() {
-    return new org.web3d.x3d.jsail.fields.MFFloat(new float[] {0.0000f,0.0000f,0.0000f});
+    return new org.web3d.x3d.jsail.fields.MFFloat(new float[] {0f,0f,0f});
   }
 }
 protected class MFFloat31 {
   protected org.web3d.x3d.jsail.fields.MFFloat getArray() {
-    return new org.web3d.x3d.jsail.fields.MFFloat(new float[] {0.0000f,0.0000f,0.0000f});
+    return new org.web3d.x3d.jsail.fields.MFFloat(new float[] {0f,0f,0f});
   }
 }
 protected class MFFloat32 {
   protected org.web3d.x3d.jsail.fields.MFFloat getArray() {
-    return new org.web3d.x3d.jsail.fields.MFFloat(new float[] {0.0000f,0.0000f,0.0000f});
+    return new org.web3d.x3d.jsail.fields.MFFloat(new float[] {0f,0f,0f});
   }
 }
 protected class MFFloat33 {
   protected org.web3d.x3d.jsail.fields.MFFloat getArray() {
-    return new org.web3d.x3d.jsail.fields.MFFloat(new float[] {0.0000f,0.0000f,0.0000f});
+    return new org.web3d.x3d.jsail.fields.MFFloat(new float[] {0f,0f,0f});
   }
 }
 protected class MFFloat34 {
   protected org.web3d.x3d.jsail.fields.MFFloat getArray() {
-    return new org.web3d.x3d.jsail.fields.MFFloat(new float[] {0.0000f,0.0000f,0.0000f});
+    return new org.web3d.x3d.jsail.fields.MFFloat(new float[] {0f,0f,0f});
   }
 }
 protected class MFFloat35 {
   protected org.web3d.x3d.jsail.fields.MFFloat getArray() {
-    return new org.web3d.x3d.jsail.fields.MFFloat(new float[] {0.0000f,0.0000f,0.0000f});
+    return new org.web3d.x3d.jsail.fields.MFFloat(new float[] {0f,0f,0f});
   }
 }
 protected class MFFloat36 {
   protected org.web3d.x3d.jsail.fields.MFFloat getArray() {
-    return new org.web3d.x3d.jsail.fields.MFFloat(new float[] {0.0000f,0.0000f,0.0000f});
+    return new org.web3d.x3d.jsail.fields.MFFloat(new float[] {0f,0f,0f});
   }
 }
 protected class MFFloat37 {
   protected org.web3d.x3d.jsail.fields.MFFloat getArray() {
-    return new org.web3d.x3d.jsail.fields.MFFloat(new float[] {0.0000f,0.0000f,0.0000f});
+    return new org.web3d.x3d.jsail.fields.MFFloat(new float[] {0f,0f,0f});
   }
 }
 protected class MFFloat38 {
   protected org.web3d.x3d.jsail.fields.MFFloat getArray() {
-    return new org.web3d.x3d.jsail.fields.MFFloat(new float[] {0.0000f,0.0000f,0.0000f});
+    return new org.web3d.x3d.jsail.fields.MFFloat(new float[] {0f,0f,0f});
   }
 }
 protected class MFFloat39 {
   protected org.web3d.x3d.jsail.fields.MFFloat getArray() {
-    return new org.web3d.x3d.jsail.fields.MFFloat(new float[] {0.0000f,0.0000f,0.0000f});
+    return new org.web3d.x3d.jsail.fields.MFFloat(new float[] {0f,0f,0f});
   }
 }
 protected class MFFloat40 {
   protected org.web3d.x3d.jsail.fields.MFFloat getArray() {
-    return new org.web3d.x3d.jsail.fields.MFFloat(new float[] {0.0000f,0.0000f,0.0000f});
+    return new org.web3d.x3d.jsail.fields.MFFloat(new float[] {0f,0f,0f});
   }
 }
 protected class MFFloat41 {
   protected org.web3d.x3d.jsail.fields.MFFloat getArray() {
-    return new org.web3d.x3d.jsail.fields.MFFloat(new float[] {0.0000f,0.0000f,0.0000f});
+    return new org.web3d.x3d.jsail.fields.MFFloat(new float[] {0f,0f,0f});
   }
 }
 protected class MFFloat42 {
   protected org.web3d.x3d.jsail.fields.MFFloat getArray() {
-    return new org.web3d.x3d.jsail.fields.MFFloat(new float[] {0.0000f,0.0000f,0.0000f});
+    return new org.web3d.x3d.jsail.fields.MFFloat(new float[] {0f,0f,0f});
   }
 }
 protected class MFFloat43 {
   protected org.web3d.x3d.jsail.fields.MFFloat getArray() {
-    return new org.web3d.x3d.jsail.fields.MFFloat(new float[] {0.0000f,0.0000f,0.0000f});
+    return new org.web3d.x3d.jsail.fields.MFFloat(new float[] {0f,0f,0f});
   }
 }
 protected class MFFloat44 {
   protected org.web3d.x3d.jsail.fields.MFFloat getArray() {
-    return new org.web3d.x3d.jsail.fields.MFFloat(new float[] {0.0000f,0.0000f,0.0000f});
+    return new org.web3d.x3d.jsail.fields.MFFloat(new float[] {0f,0f,0f});
   }
 }
 protected class MFFloat45 {
   protected org.web3d.x3d.jsail.fields.MFFloat getArray() {
-    return new org.web3d.x3d.jsail.fields.MFFloat(new float[] {0.0000f,0.0000f,0.0000f});
+    return new org.web3d.x3d.jsail.fields.MFFloat(new float[] {0f,0f,0f});
   }
 }
 protected class MFFloat46 {
   protected org.web3d.x3d.jsail.fields.MFFloat getArray() {
-    return new org.web3d.x3d.jsail.fields.MFFloat(new float[] {0.0000f,0.0000f,0.0000f});
+    return new org.web3d.x3d.jsail.fields.MFFloat(new float[] {0f,0f,0f});
   }
 }
 protected class MFFloat47 {
   protected org.web3d.x3d.jsail.fields.MFFloat getArray() {
-    return new org.web3d.x3d.jsail.fields.MFFloat(new float[] {0.0000f,0.0000f,0.0000f});
+    return new org.web3d.x3d.jsail.fields.MFFloat(new float[] {0f,0f,0f});
   }
 }
 }
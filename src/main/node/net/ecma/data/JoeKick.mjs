--- conflicted
+++ resolved
@@ -1,57 +1,61 @@
 'use strict';
-import { X3D } from './x3d.mjs';
-import fs from 'fs';
-import { SFString } from './x3d.mjs';
-import { SFNode } from './x3d.mjs';
-import { head } from './x3d.mjs';
-import { component } from './x3d.mjs';
-import { SFInt32 } from './x3d.mjs';
-import { MFNode } from './x3d.mjs';
-import { meta } from './x3d.mjs';
-import { Scene } from './x3d.mjs';
-import { WorldInfo } from './x3d.mjs';
-import { MFString } from './x3d.mjs';
-import { NavigationInfo } from './x3d.mjs';
-import { SFBool } from './x3d.mjs';
-import { SFFloat } from './x3d.mjs';
-import { Background } from './x3d.mjs';
-import { SpotLight } from './x3d.mjs';
-import { SFColor } from './x3d.mjs';
-import { SFVec3f } from './x3d.mjs';
-import { PointLight } from './x3d.mjs';
-import { Viewpoint } from './x3d.mjs';
-import { SFRotation } from './x3d.mjs';
-import { Group } from './x3d.mjs';
-import { HAnimHumanoid } from './x3d.mjs';
-import { MetadataSet } from './x3d.mjs';
-import { MetadataString } from './x3d.mjs';
-import { HAnimJoint } from './x3d.mjs';
-import { MFFloat } from './x3d.mjs';
-import { HAnimSegment } from './x3d.mjs';
-import { HAnimSite } from './x3d.mjs';
-import { Transform } from './x3d.mjs';
-import { Shape } from './x3d.mjs';
-import { IndexedLineSet } from './x3d.mjs';
-import { MFInt32 } from './x3d.mjs';
-import { Coordinate } from './x3d.mjs';
-import { MFVec3f } from './x3d.mjs';
-import { Color } from './x3d.mjs';
-import { MFColor } from './x3d.mjs';
-import { HAnimDisplacer } from './x3d.mjs';
-import { Appearance } from './x3d.mjs';
-import { Material } from './x3d.mjs';
-import { ImageTexture } from './x3d.mjs';
-import { TextureTransform } from './x3d.mjs';
-import { IndexedFaceSet } from './x3d.mjs';
-import { TextureCoordinate } from './x3d.mjs';
-import { MFVec2f } from './x3d.mjs';
-import { TimeSensor } from './x3d.mjs';
-import { SFTime } from './x3d.mjs';
-import { OrientationInterpolator } from './x3d.mjs';
-import { MFRotation } from './x3d.mjs';
-import { PositionInterpolator } from './x3d.mjs';
-import { ROUTE } from './x3d.mjs';
-import { ScalarInterpolator } from './x3d.mjs';
+var X3D = require('./x3d.js');
+try {
+	var fs = require('fs');
+} catch (e) {
+console.log("Problems loading fs. On browser?",e);
+}
+var SFString = require('./x3d.js');
+var SFNode = require('./x3d.js');
+var head = require('./x3d.js');
+var component = require('./x3d.js');
+var SFInt32 = require('./x3d.js');
+var MFNode = require('./x3d.js');
+var meta = require('./x3d.js');
+var Scene = require('./x3d.js');
+var WorldInfo = require('./x3d.js');
+var MFString = require('./x3d.js');
+var NavigationInfo = require('./x3d.js');
+var SFBool = require('./x3d.js');
+var SFFloat = require('./x3d.js');
+var Background = require('./x3d.js');
+var SpotLight = require('./x3d.js');
+var SFColor = require('./x3d.js');
+var SFVec3f = require('./x3d.js');
+var PointLight = require('./x3d.js');
+var Viewpoint = require('./x3d.js');
+var SFRotation = require('./x3d.js');
+var Group = require('./x3d.js');
+var HAnimHumanoid = require('./x3d.js');
+var MetadataSet = require('./x3d.js');
+var MetadataString = require('./x3d.js');
+var HAnimJoint = require('./x3d.js');
+var MFFloat = require('./x3d.js');
+var HAnimSegment = require('./x3d.js');
+var HAnimSite = require('./x3d.js');
+var Transform = require('./x3d.js');
+var Shape = require('./x3d.js');
+var IndexedLineSet = require('./x3d.js');
+var MFInt32 = require('./x3d.js');
+var Coordinate = require('./x3d.js');
+var MFVec3f = require('./x3d.js');
+var Color = require('./x3d.js');
+var MFColor = require('./x3d.js');
+var HAnimDisplacer = require('./x3d.js');
+var Appearance = require('./x3d.js');
+var Material = require('./x3d.js');
+var ImageTexture = require('./x3d.js');
+var TextureTransform = require('./x3d.js');
+var IndexedFaceSet = require('./x3d.js');
+var TextureCoordinate = require('./x3d.js');
+var MFVec2f = require('./x3d.js');
+var TimeSensor = require('./x3d.js');
+var SFTime = require('./x3d.js');
+var OrientationInterpolator = require('./x3d.js');
+var MFRotation = require('./x3d.js');
+var PositionInterpolator = require('./x3d.js');
+var ROUTE = require('./x3d.js');
+var ScalarInterpolator = require('./x3d.js');
 var X3D0 =  new X3D({
 
       profile : new SFString("Immersive"),
@@ -73,7 +77,7 @@
 
             new meta({
               name : new SFString("creator"),
-              content : new SFString("Joe Williams")}),
+              content : new SFString("Joe D. Williams")}),
 
             new meta({
               name : new SFString("created"),
@@ -85,7 +89,7 @@
 
             new meta({
               name : new SFString("modified"),
-              content : new SFString("23 December 2021")}),
+              content : new SFString("29 January 2023")}),
 
             new meta({
               name : new SFString("TODO"),
@@ -184,8 +188,8 @@
               DEF : new SFString("Joe_Humanoid"),
               children : new MFNode([
                 new HAnimHumanoid({
-                  name : new SFString("Human"),
-                  DEF : new SFString("Joe_Human"),
+                  name : new SFString("Kick"),
+                  DEF : new SFString("Joe_Kick"),
                   loa : new SFInt32(3),
                   version : new SFString("2.0"),
                   metadata : new MFNode([
@@ -202,14 +206,8 @@
                       name : new SFString("humanoid_root"),
                       DEF : new SFString("Joe_humanoid_root"),
                       center : new SFVec3f([0,0.875,0]),
-<<<<<<< HEAD
                       ulimit : new MFFloat([0,0,0]),
                       llimit : new MFFloat([0,0,0]),
-=======
-                      ulimit : new SFVec3f([0,0,0]),
-                      llimit : new SFVec3f([0,0,0]),
-                      stiffness : new SFVec3f([0,0,0]),
->>>>>>> 1bb62a5a
                       children : new MFNode([
                         new HAnimSegment({
                           name : new SFString("sacrum"),
@@ -248,14 +246,8 @@
                           center : new SFVec3f([0,0.92,0]),
                           skinCoordIndex : new MFInt32([17,19,20,21,22,23,26,27,73,82,89,91,93]),
                           skinCoordWeight : new MFFloat([1,1,1,1,1,1,1,1,1,1,0.35,0.35,1]),
-<<<<<<< HEAD
                           ulimit : new MFFloat([0,0,0]),
                           llimit : new MFFloat([0,0,0]),
-=======
-                          ulimit : new SFVec3f([0,0,0]),
-                          llimit : new SFVec3f([0,0,0]),
-                          stiffness : new SFVec3f([0,0,0]),
->>>>>>> 1bb62a5a
                           children : new MFNode([
                             new HAnimJoint({
                               name : new SFString("l_hip"),
@@ -263,14 +255,8 @@
                               center : new SFVec3f([0.1,0.92,0]),
                               skinCoordIndex : new MFInt32([89,90,94,95,96,97]),
                               skinCoordWeight : new MFFloat([0.65,1,1,1,1,1]),
-<<<<<<< HEAD
                               ulimit : new MFFloat([0,0,0]),
                               llimit : new MFFloat([0,0,0]),
-=======
-                              ulimit : new SFVec3f([0,0,0]),
-                              llimit : new SFVec3f([0,0,0]),
-                              stiffness : new SFVec3f([0,0,0]),
->>>>>>> 1bb62a5a
                               children : new MFNode([
                                 new HAnimJoint({
                                   name : new SFString("l_knee"),
@@ -278,14 +264,8 @@
                                   center : new SFVec3f([0.115,0.466,0]),
                                   skinCoordIndex : new MFInt32([334,335,336,337,338,339,340,341]),
                                   skinCoordWeight : new MFFloat([1,1,1,1,1,1,1,1]),
-<<<<<<< HEAD
                                   ulimit : new MFFloat([0,0,0]),
                                   llimit : new MFFloat([0,0,0]),
-=======
-                                  ulimit : new SFVec3f([0,0,0]),
-                                  llimit : new SFVec3f([0,0,0]),
-                                  stiffness : new SFVec3f([0,0,0]),
->>>>>>> 1bb62a5a
                                   children : new MFNode([
                                     new HAnimJoint({
                                       name : new SFString("l_talocrural"),
@@ -293,14 +273,8 @@
                                       center : new SFVec3f([0.115,0.069,0]),
                                       skinCoordIndex : new MFInt32([342,343,344,345]),
                                       skinCoordWeight : new MFFloat([1,1,1,1]),
-<<<<<<< HEAD
                                       ulimit : new MFFloat([0,0,0]),
                                       llimit : new MFFloat([0,0,0]),
-=======
-                                      ulimit : new SFVec3f([0,0,0]),
-                                      llimit : new SFVec3f([0,0,0]),
-                                      stiffness : new SFVec3f([0,0,0]),
->>>>>>> 1bb62a5a
                                       children : new MFNode([
                                         new HAnimJoint({
                                           name : new SFString("l_tarsometatarsal_2"),
@@ -308,14 +282,8 @@
                                           center : new SFVec3f([0.115,0.031,0.03]),
                                           skinCoordIndex : new MFInt32([346,347,348,71]),
                                           skinCoordWeight : new MFFloat([1,1,1,1]),
-<<<<<<< HEAD
                                           ulimit : new MFFloat([0,0,0]),
                                           llimit : new MFFloat([0,0,0]),
-=======
-                                          ulimit : new SFVec3f([0,0,0]),
-                                          llimit : new SFVec3f([0,0,0]),
-                                          stiffness : new SFVec3f([0,0,0]),
->>>>>>> 1bb62a5a
                                           children : new MFNode([
                                             new HAnimJoint({
                                               name : new SFString("l_metatarsophalangeal_2"),
@@ -323,14 +291,8 @@
                                               center : new SFVec3f([0.115,0.037,0.09]),
                                               skinCoordIndex : new MFInt32([349,350,351,352]),
                                               skinCoordWeight : new MFFloat([1,1,1,1]),
-<<<<<<< HEAD
                                               ulimit : new MFFloat([0,0,0]),
                                               llimit : new MFFloat([0,0,0]),
-=======
-                                              ulimit : new SFVec3f([0,0,0]),
-                                              llimit : new SFVec3f([0,0,0]),
-                                              stiffness : new SFVec3f([0,0,0]),
->>>>>>> 1bb62a5a
                                               children : new MFNode([
                                                 new HAnimJoint({
                                                   name : new SFString("l_tarsal_distal_interphalangeal_2"),
@@ -338,14 +300,8 @@
                                                   center : new SFVec3f([0.115,0.02,0.122]),
                                                   skinCoordIndex : new MFInt32([353,354,355,356,357,358,359,360,361]),
                                                   skinCoordWeight : new MFFloat([1,1,1,1,1,1,1,1,1]),
-<<<<<<< HEAD
                                                   ulimit : new MFFloat([0,0,0]),
                                                   llimit : new MFFloat([0,0,0])})])})])})])})])})])}),
-=======
-                                                  ulimit : new SFVec3f([0,0,0]),
-                                                  llimit : new SFVec3f([0,0,0]),
-                                                  stiffness : new SFVec3f([0,0,0])})])})])})])})])})])}),
->>>>>>> 1bb62a5a
 
                             new HAnimJoint({
                               name : new SFString("r_hip"),
@@ -353,14 +309,8 @@
                               center : new SFVec3f([-0.1,0.92,0]),
                               skinCoordIndex : new MFInt32([91,92,98,99,100,101,362,363]),
                               skinCoordWeight : new MFFloat([0.65,1,0.8,1,1,1,0.4,0.8]),
-<<<<<<< HEAD
                               ulimit : new MFFloat([0,0,0]),
                               llimit : new MFFloat([0,0,0]),
-=======
-                              ulimit : new SFVec3f([0,0,0]),
-                              llimit : new SFVec3f([0,0,0]),
-                              stiffness : new SFVec3f([0,0,0]),
->>>>>>> 1bb62a5a
                               children : new MFNode([
                                 new HAnimJoint({
                                   name : new SFString("r_knee"),
@@ -368,14 +318,8 @@
                                   center : new SFVec3f([-0.05,0.466,0]),
                                   skinCoordIndex : new MFInt32([362,363,364,365,366,367,368,369,98]),
                                   skinCoordWeight : new MFFloat([0.6,0.2,1,1,1,1,1,1,0.2]),
-<<<<<<< HEAD
                                   ulimit : new MFFloat([0,0,0]),
                                   llimit : new MFFloat([0,0,0]),
-=======
-                                  ulimit : new SFVec3f([0,0,0]),
-                                  llimit : new SFVec3f([0,0,0]),
-                                  stiffness : new SFVec3f([0,0,0]),
->>>>>>> 1bb62a5a
                                   children : new MFNode([
                                     new HAnimJoint({
                                       name : new SFString("r_talocrural"),
@@ -383,14 +327,8 @@
                                       center : new SFVec3f([-0.115,0.069,0]),
                                       skinCoordIndex : new MFInt32([370,371,372,373]),
                                       skinCoordWeight : new MFFloat([1,1,1,1]),
-<<<<<<< HEAD
                                       ulimit : new MFFloat([0,0,0]),
                                       llimit : new MFFloat([0,0,0]),
-=======
-                                      ulimit : new SFVec3f([0,0,0]),
-                                      llimit : new SFVec3f([0,0,0]),
-                                      stiffness : new SFVec3f([0,0,0]),
->>>>>>> 1bb62a5a
                                       children : new MFNode([
                                         new HAnimJoint({
                                           name : new SFString("r_tarsometatarsal_2"),
@@ -398,14 +336,8 @@
                                           center : new SFVec3f([-0.1,0.015,-0.01]),
                                           skinCoordIndex : new MFInt32([374,375,376]),
                                           skinCoordWeight : new MFFloat([1,1,1]),
-<<<<<<< HEAD
                                           ulimit : new MFFloat([0,0,0]),
                                           llimit : new MFFloat([0,0,0]),
-=======
-                                          ulimit : new SFVec3f([0,0,0]),
-                                          llimit : new SFVec3f([0,0,0]),
-                                          stiffness : new SFVec3f([0,0,0]),
->>>>>>> 1bb62a5a
                                           children : new MFNode([
                                             new HAnimJoint({
                                               name : new SFString("r_metatarsophalangeal_2"),
@@ -413,14 +345,8 @@
                                               center : new SFVec3f([-0.115,0.037,0.09]),
                                               skinCoordIndex : new MFInt32([377,378,379,380]),
                                               skinCoordWeight : new MFFloat([1,1,1,1]),
-<<<<<<< HEAD
                                               ulimit : new MFFloat([0,0,0]),
                                               llimit : new MFFloat([0,0,0]),
-=======
-                                              ulimit : new SFVec3f([0,0,0]),
-                                              llimit : new SFVec3f([0,0,0]),
-                                              stiffness : new SFVec3f([0,0,0]),
->>>>>>> 1bb62a5a
                                               children : new MFNode([
                                                 new HAnimJoint({
                                                   name : new SFString("r_tarsal_distal_interphalangeal_2"),
@@ -428,14 +354,8 @@
                                                   center : new SFVec3f([-0.1,0.01,0.14]),
                                                   skinCoordIndex : new MFInt32([381,382,383,384,385,386,387,388,389]),
                                                   skinCoordWeight : new MFFloat([1,1,1,1,1,1,1,1,1]),
-<<<<<<< HEAD
                                                   ulimit : new MFFloat([0,0,0]),
                                                   llimit : new MFFloat([0,0,0])})])})])})])})])})])})])}),
-=======
-                                                  ulimit : new SFVec3f([0,0,0]),
-                                                  llimit : new SFVec3f([0,0,0]),
-                                                  stiffness : new SFVec3f([0,0,0])})])})])})])})])})])})])}),
->>>>>>> 1bb62a5a
 
                         new HAnimJoint({
                           name : new SFString("vl5"),
@@ -443,40 +363,22 @@
                           center : new SFVec3f([0,1.045,-0.095]),
                           skinCoordIndex : new MFInt32([28,76]),
                           skinCoordWeight : new MFFloat([1,1]),
-<<<<<<< HEAD
                           ulimit : new MFFloat([0,0,0]),
                           llimit : new MFFloat([0,0,0]),
-=======
-                          ulimit : new SFVec3f([0,0,0]),
-                          llimit : new SFVec3f([0,0,0]),
-                          stiffness : new SFVec3f([0,0,0]),
->>>>>>> 1bb62a5a
                           children : new MFNode([
                             new HAnimJoint({
                               name : new SFString("vl4"),
                               DEF : new SFString("Joe_vl4"),
                               center : new SFVec3f([0,1.068,-0.085]),
-<<<<<<< HEAD
                               ulimit : new MFFloat([0,0,0]),
                               llimit : new MFFloat([0,0,0]),
-=======
-                              ulimit : new SFVec3f([0,0,0]),
-                              llimit : new SFVec3f([0,0,0]),
-                              stiffness : new SFVec3f([0,0,0]),
->>>>>>> 1bb62a5a
                               children : new MFNode([
                                 new HAnimJoint({
                                   name : new SFString("vl3"),
                                   DEF : new SFString("Joe_vl3"),
                                   center : new SFVec3f([0,1.092,-0.0725]),
-<<<<<<< HEAD
                                   ulimit : new MFFloat([0,0,0]),
                                   llimit : new MFFloat([0,0,0]),
-=======
-                                  ulimit : new SFVec3f([0,0,0]),
-                                  llimit : new SFVec3f([0,0,0]),
-                                  stiffness : new SFVec3f([0,0,0]),
->>>>>>> 1bb62a5a
                                   children : new MFNode([
                                     new HAnimJoint({
                                       name : new SFString("vl2"),
@@ -484,53 +386,29 @@
                                       center : new SFVec3f([0,1.12,-0.065]),
                                       skinCoordIndex : new MFInt32([16,18,25,83,84,85,86,87,88]),
                                       skinCoordWeight : new MFFloat([1,1,1,1,1,1,0.7,1,0.8]),
-<<<<<<< HEAD
                                       ulimit : new MFFloat([0,0,0]),
                                       llimit : new MFFloat([0,0,0]),
-=======
-                                      ulimit : new SFVec3f([0,0,0]),
-                                      llimit : new SFVec3f([0,0,0]),
-                                      stiffness : new SFVec3f([0,0,0]),
->>>>>>> 1bb62a5a
                                       children : new MFNode([
                                         new HAnimJoint({
                                           name : new SFString("vl1"),
                                           DEF : new SFString("Joe_vl1"),
                                           center : new SFVec3f([0,1.1459,-0.0625]),
-<<<<<<< HEAD
                                           ulimit : new MFFloat([0,0,0]),
                                           llimit : new MFFloat([0,0,0]),
-=======
-                                          ulimit : new SFVec3f([0,0,0]),
-                                          llimit : new SFVec3f([0,0,0]),
-                                          stiffness : new SFVec3f([0,0,0]),
->>>>>>> 1bb62a5a
                                           children : new MFNode([
                                             new HAnimJoint({
                                               name : new SFString("vt12"),
                                               DEF : new SFString("Joe_vt12"),
                                               center : new SFVec3f([0,1.179,-0.068]),
-<<<<<<< HEAD
                                               ulimit : new MFFloat([0,0,0]),
                                               llimit : new MFFloat([0,0,0]),
-=======
-                                              ulimit : new SFVec3f([0,0,0]),
-                                              llimit : new SFVec3f([0,0,0]),
-                                              stiffness : new SFVec3f([0,0,0]),
->>>>>>> 1bb62a5a
                                               children : new MFNode([
                                                 new HAnimJoint({
                                                   name : new SFString("vt11"),
                                                   DEF : new SFString("Joe_vt11"),
                                                   center : new SFVec3f([0,1.2679,-0.081]),
-<<<<<<< HEAD
                                                   ulimit : new MFFloat([0,0,0]),
                                                   llimit : new MFFloat([0,0,0]),
-=======
-                                                  ulimit : new SFVec3f([0,0,0]),
-                                                  llimit : new SFVec3f([0,0,0]),
-                                                  stiffness : new SFVec3f([0,0,0]),
->>>>>>> 1bb62a5a
                                                   children : new MFNode([
                                                     new HAnimJoint({
                                                       name : new SFString("vt10"),
@@ -538,14 +416,8 @@
                                                       center : new SFVec3f([0,1.242,-0.09]),
                                                       skinCoordIndex : new MFInt32([15]),
                                                       skinCoordWeight : new MFFloat([1]),
-<<<<<<< HEAD
                                                       ulimit : new MFFloat([0,0,0]),
                                                       llimit : new MFFloat([0,0,0]),
-=======
-                                                      ulimit : new SFVec3f([0,0,0]),
-                                                      llimit : new SFVec3f([0,0,0]),
-                                                      stiffness : new SFVec3f([0,0,0]),
->>>>>>> 1bb62a5a
                                                       children : new MFNode([
                                                         new HAnimJoint({
                                                           name : new SFString("vt9"),
@@ -553,66 +425,36 @@
                                                           center : new SFVec3f([0,1.268,-0.1]),
                                                           skinCoordIndex : new MFInt32([13,14]),
                                                           skinCoordWeight : new MFFloat([1,1]),
-<<<<<<< HEAD
                                                           ulimit : new MFFloat([0,0,0]),
                                                           llimit : new MFFloat([0,0,0]),
-=======
-                                                          ulimit : new SFVec3f([0,0,0]),
-                                                          llimit : new SFVec3f([0,0,0]),
-                                                          stiffness : new SFVec3f([0,0,0]),
->>>>>>> 1bb62a5a
                                                           children : new MFNode([
                                                             new HAnimJoint({
                                                               name : new SFString("vt8"),
                                                               DEF : new SFString("Joe_vt8"),
                                                               center : new SFVec3f([0,1.294,-0.11]),
-<<<<<<< HEAD
                                                               ulimit : new MFFloat([0,0,0]),
                                                               llimit : new MFFloat([0,0,0]),
-=======
-                                                              ulimit : new SFVec3f([0,0,0]),
-                                                              llimit : new SFVec3f([0,0,0]),
-                                                              stiffness : new SFVec3f([0,0,0]),
->>>>>>> 1bb62a5a
                                                               children : new MFNode([
                                                                 new HAnimJoint({
                                                                   name : new SFString("vt7"),
                                                                   DEF : new SFString("Joe_vt7"),
                                                                   center : new SFVec3f([0,1.323,-0.1155]),
-<<<<<<< HEAD
                                                                   ulimit : new MFFloat([0,0,0]),
                                                                   llimit : new MFFloat([0,0,0]),
-=======
-                                                                  ulimit : new SFVec3f([0,0,0]),
-                                                                  llimit : new SFVec3f([0,0,0]),
-                                                                  stiffness : new SFVec3f([0,0,0]),
->>>>>>> 1bb62a5a
                                                                   children : new MFNode([
                                                                     new HAnimJoint({
                                                                       name : new SFString("vt6"),
                                                                       DEF : new SFString("Joe_vt6"),
                                                                       center : new SFVec3f([0,1.352,-0.12]),
-<<<<<<< HEAD
                                                                       ulimit : new MFFloat([0,0,0]),
                                                                       llimit : new MFFloat([0,0,0]),
-=======
-                                                                      ulimit : new SFVec3f([0,0,0]),
-                                                                      llimit : new SFVec3f([0,0,0]),
-                                                                      stiffness : new SFVec3f([0,0,0]),
->>>>>>> 1bb62a5a
                                                                       children : new MFNode([
                                                                         new HAnimJoint({
                                                                           name : new SFString("vt5"),
                                                                           DEF : new SFString("Joe_vt5"),
                                                                           center : new SFVec3f([0,1.381,-0.1235]),
-<<<<<<< HEAD
                                                                           ulimit : new MFFloat([0,0,0]),
                                                                           llimit : new MFFloat([0,0,0]),
-=======
-                                                                          ulimit : new SFVec3f([0,0,0]),
-                                                                          llimit : new SFVec3f([0,0,0]),
-                                                                          stiffness : new SFVec3f([0,0,0]),
->>>>>>> 1bb62a5a
                                                                           children : new MFNode([
                                                                             new HAnimJoint({
                                                                               name : new SFString("vt4"),
@@ -620,40 +462,22 @@
                                                                               center : new SFVec3f([0,1.41,-0.1235]),
                                                                               skinCoordIndex : new MFInt32([81]),
                                                                               skinCoordWeight : new MFFloat([1]),
-<<<<<<< HEAD
                                                                               ulimit : new MFFloat([0,0,0]),
                                                                               llimit : new MFFloat([0,0,0]),
-=======
-                                                                              ulimit : new SFVec3f([0,0,0]),
-                                                                              llimit : new SFVec3f([0,0,0]),
-                                                                              stiffness : new SFVec3f([0,0,0]),
->>>>>>> 1bb62a5a
                                                                               children : new MFNode([
                                                                                 new HAnimJoint({
                                                                                   name : new SFString("vt3"),
                                                                                   DEF : new SFString("Joe_vt3"),
                                                                                   center : new SFVec3f([0,1.438,-0.12]),
-<<<<<<< HEAD
                                                                                   ulimit : new MFFloat([0,0,0]),
                                                                                   llimit : new MFFloat([0,0,0]),
-=======
-                                                                                  ulimit : new SFVec3f([0,0,0]),
-                                                                                  llimit : new SFVec3f([0,0,0]),
-                                                                                  stiffness : new SFVec3f([0,0,0]),
->>>>>>> 1bb62a5a
                                                                                   children : new MFNode([
                                                                                     new HAnimJoint({
                                                                                       name : new SFString("vt2"),
                                                                                       DEF : new SFString("Joe_vt2"),
                                                                                       center : new SFVec3f([0,1.468,-0.105]),
-<<<<<<< HEAD
                                                                                       ulimit : new MFFloat([0,0,0]),
                                                                                       llimit : new MFFloat([0,0,0]),
-=======
-                                                                                      ulimit : new SFVec3f([0,0,0]),
-                                                                                      llimit : new SFVec3f([0,0,0]),
-                                                                                      stiffness : new SFVec3f([0,0,0]),
->>>>>>> 1bb62a5a
                                                                                       children : new MFNode([
                                                                                         new HAnimJoint({
                                                                                           name : new SFString("vt1"),
@@ -661,14 +485,8 @@
                                                                                           center : new SFVec3f([0,1.497,-0.09]),
                                                                                           skinCoordIndex : new MFInt32([11,24]),
                                                                                           skinCoordWeight : new MFFloat([1,1]),
-<<<<<<< HEAD
                                                                                           ulimit : new MFFloat([0,0,0]),
                                                                                           llimit : new MFFloat([0,0,0]),
-=======
-                                                                                          ulimit : new SFVec3f([0,0,0]),
-                                                                                          llimit : new SFVec3f([0,0,0]),
-                                                                                          stiffness : new SFVec3f([0,0,0]),
->>>>>>> 1bb62a5a
                                                                                           children : new MFNode([
                                                                                             new HAnimJoint({
                                                                                               name : new SFString("vc7"),
@@ -676,92 +494,50 @@
                                                                                               center : new SFVec3f([0,1.525,-0.072]),
                                                                                               skinCoordIndex : new MFInt32([74,75]),
                                                                                               skinCoordWeight : new MFFloat([1,1]),
-<<<<<<< HEAD
                                                                                               ulimit : new MFFloat([0,0,0]),
                                                                                               llimit : new MFFloat([0,0,0]),
-=======
-                                                                                              ulimit : new SFVec3f([0,0,0]),
-                                                                                              llimit : new SFVec3f([0,0,0]),
-                                                                                              stiffness : new SFVec3f([0,0,0]),
->>>>>>> 1bb62a5a
                                                                                               children : new MFNode([
                                                                                                 new HAnimJoint({
                                                                                                   name : new SFString("vc6"),
                                                                                                   DEF : new SFString("Joe_vc6"),
                                                                                                   center : new SFVec3f([0,1.54,-0.05]),
-<<<<<<< HEAD
                                                                                                   ulimit : new MFFloat([0,0,0]),
                                                                                                   llimit : new MFFloat([0,0,0]),
-=======
-                                                                                                  ulimit : new SFVec3f([0,0,0]),
-                                                                                                  llimit : new SFVec3f([0,0,0]),
-                                                                                                  stiffness : new SFVec3f([0,0,0]),
->>>>>>> 1bb62a5a
                                                                                                   children : new MFNode([
                                                                                                     new HAnimJoint({
                                                                                                       name : new SFString("vc5"),
                                                                                                       DEF : new SFString("Joe_vc5"),
                                                                                                       center : new SFVec3f([0,1.552,-0.035]),
-<<<<<<< HEAD
                                                                                                       ulimit : new MFFloat([0,0,0]),
                                                                                                       llimit : new MFFloat([0,0,0]),
-=======
-                                                                                                      ulimit : new SFVec3f([0,0,0]),
-                                                                                                      llimit : new SFVec3f([0,0,0]),
-                                                                                                      stiffness : new SFVec3f([0,0,0]),
->>>>>>> 1bb62a5a
                                                                                                       children : new MFNode([
                                                                                                         new HAnimJoint({
                                                                                                           name : new SFString("vc4"),
                                                                                                           DEF : new SFString("Joe_vc4"),
                                                                                                           center : new SFVec3f([0,1.5675,-0.0256]),
-<<<<<<< HEAD
                                                                                                           ulimit : new MFFloat([0,0,0]),
                                                                                                           llimit : new MFFloat([0,0,0]),
-=======
-                                                                                                          ulimit : new SFVec3f([0,0,0]),
-                                                                                                          llimit : new SFVec3f([0,0,0]),
-                                                                                                          stiffness : new SFVec3f([0,0,0]),
->>>>>>> 1bb62a5a
                                                                                                           children : new MFNode([
                                                                                                             new HAnimJoint({
                                                                                                               name : new SFString("vc3"),
                                                                                                               DEF : new SFString("Joe_vc3"),
                                                                                                               center : new SFVec3f([0,1.58225,-0.0185]),
-<<<<<<< HEAD
                                                                                                               ulimit : new MFFloat([0,0,0]),
                                                                                                               llimit : new MFFloat([0,0,0]),
-=======
-                                                                                                              ulimit : new SFVec3f([0,0,0]),
-                                                                                                              llimit : new SFVec3f([0,0,0]),
-                                                                                                              stiffness : new SFVec3f([0,0,0]),
->>>>>>> 1bb62a5a
                                                                                                               children : new MFNode([
                                                                                                                 new HAnimJoint({
                                                                                                                   name : new SFString("vc2"),
                                                                                                                   DEF : new SFString("Joe_vc2"),
                                                                                                                   center : new SFVec3f([0,1.595,-0.0175]),
-<<<<<<< HEAD
                                                                                                                   ulimit : new MFFloat([0,0,0]),
                                                                                                                   llimit : new MFFloat([0,0,0]),
-=======
-                                                                                                                  ulimit : new SFVec3f([0,0,0]),
-                                                                                                                  llimit : new SFVec3f([0,0,0]),
-                                                                                                                  stiffness : new SFVec3f([0,0,0]),
->>>>>>> 1bb62a5a
                                                                                                                   children : new MFNode([
                                                                                                                     new HAnimJoint({
                                                                                                                       name : new SFString("vc1"),
                                                                                                                       DEF : new SFString("Joe_vc1"),
                                                                                                                       center : new SFVec3f([0,1.61,-0.015]),
-<<<<<<< HEAD
                                                                                                                       ulimit : new MFFloat([0,0,0]),
                                                                                                                       llimit : new MFFloat([0,0,0]),
-=======
-                                                                                                                      ulimit : new SFVec3f([0,0,0]),
-                                                                                                                      llimit : new SFVec3f([0,0,0]),
-                                                                                                                      stiffness : new SFVec3f([0,0,0]),
->>>>>>> 1bb62a5a
                                                                                                                       children : new MFNode([
                                                                                                                         new HAnimJoint({
                                                                                                                           name : new SFString("skullbase"),
@@ -769,14 +545,8 @@
                                                                                                                           center : new SFVec3f([0,1.63,-0.01]),
                                                                                                                           skinCoordIndex : new MFInt32([0,1,2,3,4,5,6,7,8,9]),
                                                                                                                           skinCoordWeight : new MFFloat([1,1,1,1,1,1,1,1,1,1]),
-<<<<<<< HEAD
                                                                                                                           ulimit : new MFFloat([0,0,0]),
                                                                                                                           llimit : new MFFloat([0,0,0]),
-=======
-                                                                                                                          ulimit : new SFVec3f([0,0,0]),
-                                                                                                                          llimit : new SFVec3f([0,0,0]),
-                                                                                                                          stiffness : new SFVec3f([0,0,0]),
->>>>>>> 1bb62a5a
                                                                                                                           displacers : new SFNode(
                                                                                                                             new HAnimDisplacer({
                                                                                                                               name : new SFString("skull_tip_raiser_action"),
@@ -788,812 +558,481 @@
                                                                                                                               name : new SFString("l_eyelid_joint"),
                                                                                                                               DEF : new SFString("Joe_l_eyelid_joint"),
                                                                                                                               center : new SFVec3f([0.034,1.659,0.06]),
-<<<<<<< HEAD
                                                                                                                               ulimit : new MFFloat([0,0,0]),
                                                                                                                               llimit : new MFFloat([0,0,0])}),
-=======
-                                                                                                                              ulimit : new SFVec3f([0,0,0]),
-                                                                                                                              llimit : new SFVec3f([0,0,0]),
-                                                                                                                              stiffness : new SFVec3f([0,0,0])}),
->>>>>>> 1bb62a5a
 
                                                                                                                             new HAnimJoint({
                                                                                                                               name : new SFString("l_eyeball_joint"),
                                                                                                                               DEF : new SFString("Joe_l_eyeball_joint"),
                                                                                                                               center : new SFVec3f([0.034,1.659,0.06]),
-<<<<<<< HEAD
                                                                                                                               ulimit : new MFFloat([0,0,0]),
                                                                                                                               llimit : new MFFloat([0,0,0])}),
-=======
-                                                                                                                              ulimit : new SFVec3f([0,0,0]),
-                                                                                                                              llimit : new SFVec3f([0,0,0]),
-                                                                                                                              stiffness : new SFVec3f([0,0,0])}),
->>>>>>> 1bb62a5a
 
                                                                                                                             new HAnimJoint({
                                                                                                                               name : new SFString("l_eyebrow_joint"),
                                                                                                                               DEF : new SFString("Joe_l_eyebrow_joint"),
                                                                                                                               center : new SFVec3f([0.034,1.659,0.06]),
-<<<<<<< HEAD
                                                                                                                               ulimit : new MFFloat([0,0,0]),
                                                                                                                               llimit : new MFFloat([0,0,0])}),
-=======
-                                                                                                                              ulimit : new SFVec3f([0,0,0]),
-                                                                                                                              llimit : new SFVec3f([0,0,0]),
-                                                                                                                              stiffness : new SFVec3f([0,0,0])}),
->>>>>>> 1bb62a5a
 
                                                                                                                             new HAnimJoint({
                                                                                                                               name : new SFString("r_eyelid_joint"),
                                                                                                                               DEF : new SFString("Joe_r_eyelid_joint"),
                                                                                                                               center : new SFVec3f([-0.034,1.659,0.06]),
-<<<<<<< HEAD
                                                                                                                               ulimit : new MFFloat([0,0,0]),
                                                                                                                               llimit : new MFFloat([0,0,0])}),
-=======
-                                                                                                                              ulimit : new SFVec3f([0,0,0]),
-                                                                                                                              llimit : new SFVec3f([0,0,0]),
-                                                                                                                              stiffness : new SFVec3f([0,0,0])}),
->>>>>>> 1bb62a5a
 
                                                                                                                             new HAnimJoint({
                                                                                                                               name : new SFString("r_eyeball_joint"),
                                                                                                                               DEF : new SFString("Joe_r_eyeball_joint"),
                                                                                                                               center : new SFVec3f([-0.034,1.659,0.06]),
-<<<<<<< HEAD
                                                                                                                               ulimit : new MFFloat([0,0,0]),
                                                                                                                               llimit : new MFFloat([0,0,0])}),
-=======
-                                                                                                                              ulimit : new SFVec3f([0,0,0]),
-                                                                                                                              llimit : new SFVec3f([0,0,0]),
-                                                                                                                              stiffness : new SFVec3f([0,0,0])}),
->>>>>>> 1bb62a5a
 
                                                                                                                             new HAnimJoint({
                                                                                                                               name : new SFString("r_eyebrow_joint"),
                                                                                                                               DEF : new SFString("Joe_r_eyebrow_joint"),
                                                                                                                               center : new SFVec3f([-0.034,1.659,0.06]),
-<<<<<<< HEAD
                                                                                                                               ulimit : new MFFloat([0,0,0]),
                                                                                                                               llimit : new MFFloat([0,0,0])}),
-=======
-                                                                                                                              ulimit : new SFVec3f([0,0,0]),
-                                                                                                                              llimit : new SFVec3f([0,0,0]),
-                                                                                                                              stiffness : new SFVec3f([0,0,0])}),
->>>>>>> 1bb62a5a
 
                                                                                                                             new HAnimJoint({
                                                                                                                               name : new SFString("temporomandibular"),
                                                                                                                               DEF : new SFString("Joe_temporomandibular"),
                                                                                                                               center : new SFVec3f([0.034,1.659,0.06]),
-<<<<<<< HEAD
                                                                                                                               ulimit : new MFFloat([0,0,0]),
-                                                                                                                              llimit : new MFFloat([0,0,0])})])})])})])})])})])})])})])}),
-=======
-                                                                                                                              ulimit : new SFVec3f([0,0,0]),
-                                                                                                                              llimit : new SFVec3f([0,0,0]),
-                                                                                                                              stiffness : new SFVec3f([0,0,0])})])})])})])})])})])})])})])}),
->>>>>>> 1bb62a5a
-
+                                                                                                                              llimit : new MFFloat([0,0,0])})])})])})])})])})])})])})])})])}),
+
+                                                                                            new HAnimJoint({
+                                                                                              DEF : new SFString("Joe_l_acromioclavicular"),
+                                                                                              center : new SFVec3f([0.082,1.4488,-0.0353]),
+                                                                                              skinCoordIndex : new MFInt32([12]),
+                                                                                              skinCoordWeight : new MFFloat([1]),
+                                                                                              ulimit : new MFFloat([0,0,0]),
+                                                                                              llimit : new MFFloat([0,0,0]),
+                                                                                              children : new MFNode([
                                                                                                 new HAnimJoint({
-                                                                                                  name : new SFString("l_sternoclavicular"),
+                                                                                                  name : new SFString("l_acromioclavicular"),
                                                                                                   DEF : new SFString("Joe_l_sternoclavicular"),
-                                                                                                  center : new SFVec3f([0.082,1.4488,-0.0353]),
-                                                                                                  skinCoordIndex : new MFInt32([12]),
+                                                                                                  center : new SFVec3f([0.0962,1.4269,-0.0424]),
+                                                                                                  skinCoordIndex : new MFInt32([79]),
                                                                                                   skinCoordWeight : new MFFloat([1]),
-<<<<<<< HEAD
                                                                                                   ulimit : new MFFloat([0,0,0]),
                                                                                                   llimit : new MFFloat([0,0,0]),
-=======
-                                                                                                  ulimit : new SFVec3f([0,0,0]),
-                                                                                                  llimit : new SFVec3f([0,0,0]),
-                                                                                                  stiffness : new SFVec3f([0,0,0]),
->>>>>>> 1bb62a5a
                                                                                                   children : new MFNode([
                                                                                                     new HAnimJoint({
-                                                                                                      name : new SFString("l_acromioclavicular"),
-                                                                                                      DEF : new SFString("Joe_l_acromioclavicular"),
-                                                                                                      center : new SFVec3f([0.0962,1.4269,-0.0424]),
-                                                                                                      skinCoordIndex : new MFInt32([79]),
-                                                                                                      skinCoordWeight : new MFFloat([1]),
-<<<<<<< HEAD
+                                                                                                      name : new SFString("l_shoulder"),
+                                                                                                      DEF : new SFString("Joe_l_shoulder"),
+                                                                                                      center : new SFVec3f([0.2,1.44,-0.04]),
+                                                                                                      skinCoordIndex : new MFInt32([41,42,44,80,102,103,104,105]),
+                                                                                                      skinCoordWeight : new MFFloat([1,1,1,1,1,1,1,1]),
                                                                                                       ulimit : new MFFloat([0,0,0]),
                                                                                                       llimit : new MFFloat([0,0,0]),
-=======
-                                                                                                      ulimit : new SFVec3f([0,0,0]),
-                                                                                                      llimit : new SFVec3f([0,0,0]),
-                                                                                                      stiffness : new SFVec3f([0,0,0]),
->>>>>>> 1bb62a5a
                                                                                                       children : new MFNode([
                                                                                                         new HAnimJoint({
-                                                                                                          name : new SFString("l_shoulder"),
-                                                                                                          DEF : new SFString("Joe_l_shoulder"),
-                                                                                                          center : new SFVec3f([0.2,1.44,-0.04]),
-                                                                                                          skinCoordIndex : new MFInt32([41,42,44,80,102,103,104,105]),
-                                                                                                          skinCoordWeight : new MFFloat([1,1,1,1,1,1,1,1]),
-<<<<<<< HEAD
+                                                                                                          name : new SFString("l_elbow"),
+                                                                                                          DEF : new SFString("Joe_l_elbow"),
+                                                                                                          center : new SFVec3f([0.2,1.1388,-0.04]),
+                                                                                                          skinCoordIndex : new MFInt32([45,46,47,109,110,111,112,113,115,116,117,118]),
+                                                                                                          skinCoordWeight : new MFFloat([1,1,1,1,1,1,1,1,1,1,1,1,1,1,1]),
                                                                                                           ulimit : new MFFloat([0,0,0]),
                                                                                                           llimit : new MFFloat([0,0,0]),
-=======
-                                                                                                          ulimit : new SFVec3f([0,0,0]),
-                                                                                                          llimit : new SFVec3f([0,0,0]),
-                                                                                                          stiffness : new SFVec3f([0,0,0]),
->>>>>>> 1bb62a5a
                                                                                                           children : new MFNode([
                                                                                                             new HAnimJoint({
-                                                                                                              name : new SFString("l_elbow"),
-                                                                                                              DEF : new SFString("Joe_l_elbow"),
-                                                                                                              center : new SFVec3f([0.2,1.1388,-0.04]),
-                                                                                                              skinCoordIndex : new MFInt32([45,46,47,109,110,111,112,113,115,116,117,118]),
-                                                                                                              skinCoordWeight : new MFFloat([1,1,1,1,1,1,1,1,1,1,1,1,1,1,1]),
-<<<<<<< HEAD
+                                                                                                              name : new SFString("l_radiocarpal"),
+                                                                                                              DEF : new SFString("Joe_l_radiocarpal"),
+                                                                                                              center : new SFVec3f([0.2,0.87,-0.04]),
+                                                                                                              skinCoordIndex : new MFInt32([119,120,121,122,123,124,125,126]),
+                                                                                                              skinCoordWeight : new MFFloat([1,1,1,1,1,1,1,1]),
                                                                                                               ulimit : new MFFloat([0,0,0]),
                                                                                                               llimit : new MFFloat([0,0,0]),
-=======
-                                                                                                              ulimit : new SFVec3f([0,0,0]),
-                                                                                                              llimit : new SFVec3f([0,0,0]),
-                                                                                                              stiffness : new SFVec3f([0,0,0]),
->>>>>>> 1bb62a5a
                                                                                                               children : new MFNode([
                                                                                                                 new HAnimJoint({
-                                                                                                                  name : new SFString("l_radiocarpal"),
-                                                                                                                  DEF : new SFString("Joe_l_radiocarpal"),
-                                                                                                                  center : new SFVec3f([0.2,0.87,-0.04]),
-                                                                                                                  skinCoordIndex : new MFInt32([119,120,121,122,123,124,125,126]),
-                                                                                                                  skinCoordWeight : new MFFloat([1,1,1,1,1,1,1,1]),
-<<<<<<< HEAD
+                                                                                                                  name : new SFString("l_carpometacarpal_1"),
+                                                                                                                  DEF : new SFString("Joe_l_carpometacarpal_1"),
+                                                                                                                  center : new SFVec3f([0.1924,0.8472,-0.0534]),
+                                                                                                                  skinCoordIndex : new MFInt32([127,128]),
+                                                                                                                  skinCoordWeight : new MFFloat([1,1]),
                                                                                                                   ulimit : new MFFloat([0,0,0]),
                                                                                                                   llimit : new MFFloat([0,0,0]),
-=======
-                                                                                                                  ulimit : new SFVec3f([0,0,0]),
-                                                                                                                  llimit : new SFVec3f([0,0,0]),
-                                                                                                                  stiffness : new SFVec3f([0,0,0]),
->>>>>>> 1bb62a5a
                                                                                                                   children : new MFNode([
                                                                                                                     new HAnimJoint({
-                                                                                                                      name : new SFString("l_carpometacarpal_1"),
-                                                                                                                      DEF : new SFString("Joe_l_carpometacarpal_1"),
-                                                                                                                      center : new SFVec3f([0.1924,0.8472,-0.0534]),
-                                                                                                                      skinCoordIndex : new MFInt32([127,128]),
-                                                                                                                      skinCoordWeight : new MFFloat([1,1]),
-<<<<<<< HEAD
+                                                                                                                      name : new SFString("l_metacarpophalangeal_1"),
+                                                                                                                      DEF : new SFString("Joe_l_metacarpophalangeal_1"),
+                                                                                                                      center : new SFVec3f([0.1951,0.8226,0.0246]),
+                                                                                                                      skinCoordIndex : new MFInt32([138,139,140,141,142,143]),
+                                                                                                                      skinCoordWeight : new MFFloat([0.5,0.5,0.5,1,1,1]),
                                                                                                                       ulimit : new MFFloat([0,0,0]),
                                                                                                                       llimit : new MFFloat([0,0,0]),
-=======
-                                                                                                                      ulimit : new SFVec3f([0,0,0]),
-                                                                                                                      llimit : new SFVec3f([0,0,0]),
-                                                                                                                      stiffness : new SFVec3f([0,0,0]),
->>>>>>> 1bb62a5a
                                                                                                                       children : new MFNode([
                                                                                                                         new HAnimJoint({
-                                                                                                                          name : new SFString("l_metacarpophalangeal_1"),
-                                                                                                                          DEF : new SFString("Joe_l_metacarpophalangeal_1"),
-                                                                                                                          center : new SFVec3f([0.1951,0.8226,0.0246]),
-                                                                                                                          skinCoordIndex : new MFInt32([138,139,140,141,142,143]),
-                                                                                                                          skinCoordWeight : new MFFloat([0.5,0.5,0.5,1,1,1]),
-<<<<<<< HEAD
+                                                                                                                          name : new SFString("l_carpal_interphalangeal_1"),
+                                                                                                                          DEF : new SFString("Joe_l_carpal_interphalangeal_1"),
+                                                                                                                          center : new SFVec3f([0.1955,0.8159,0.0464]),
+                                                                                                                          skinCoordIndex : new MFInt32([144,145,146,147,148,149,150,151,152]),
+                                                                                                                          skinCoordWeight : new MFFloat([1,1,1,1,1,1,1,1,1]),
+                                                                                                                          ulimit : new MFFloat([0,0,0]),
+                                                                                                                          llimit : new MFFloat([0,0,0])})])})])}),
+
+                                                                                                                new HAnimJoint({
+                                                                                                                  name : new SFString("l_carpometacarpal_2"),
+                                                                                                                  DEF : new SFString("Joe_l_carpometacarpal_2"),
+                                                                                                                  center : new SFVec3f([0.1983,0.8024,-0.028]),
+                                                                                                                  skinCoordIndex : new MFInt32([129,130]),
+                                                                                                                  skinCoordWeight : new MFFloat([1,1]),
+                                                                                                                  ulimit : new MFFloat([0,0,0]),
+                                                                                                                  llimit : new MFFloat([0,0,0]),
+                                                                                                                  children : new MFNode([
+                                                                                                                    new HAnimJoint({
+                                                                                                                      name : new SFString("l_metacarpophalangeal_2"),
+                                                                                                                      DEF : new SFString("Joe_l_metacarpophalangeal_2"),
+                                                                                                                      center : new SFVec3f([0.1983,0.7815,-0.028]),
+                                                                                                                      skinCoordIndex : new MFInt32([138,139,140,153,154,155,163]),
+                                                                                                                      skinCoordWeight : new MFFloat([0.5,0.5,0.5,1,1,1,0.5]),
+                                                                                                                      ulimit : new MFFloat([0,0,0]),
+                                                                                                                      llimit : new MFFloat([0,0,0]),
+                                                                                                                      children : new MFNode([
+                                                                                                                        new HAnimJoint({
+                                                                                                                          name : new SFString("l_carpal_proximal_interphalangeal_2"),
+                                                                                                                          DEF : new SFString("Joe_l_carpal_proximal_interphalangeal_2"),
+                                                                                                                          center : new SFVec3f([0.2017,0.7363,-0.0248]),
+                                                                                                                          skinCoordIndex : new MFInt32([166,167,168,169]),
+                                                                                                                          skinCoordWeight : new MFFloat([1,1,1,1]),
                                                                                                                           ulimit : new MFFloat([0,0,0]),
                                                                                                                           llimit : new MFFloat([0,0,0]),
-=======
-                                                                                                                          ulimit : new SFVec3f([0,0,0]),
-                                                                                                                          llimit : new SFVec3f([0,0,0]),
-                                                                                                                          stiffness : new SFVec3f([0,0,0]),
->>>>>>> 1bb62a5a
                                                                                                                           children : new MFNode([
                                                                                                                             new HAnimJoint({
-                                                                                                                              name : new SFString("l_carpal_interphalangeal_1"),
-                                                                                                                              DEF : new SFString("Joe_l_carpal_interphalangeal_1"),
-                                                                                                                              center : new SFVec3f([0.1955,0.8159,0.0464]),
-                                                                                                                              skinCoordIndex : new MFInt32([144,145,146,147,148,149,150,151,152]),
+                                                                                                                              name : new SFString("l_carpal_distal_interphalangeal_2"),
+                                                                                                                              DEF : new SFString("Joe_l_carpal_distal_interphalangeal_2"),
+                                                                                                                              center : new SFVec3f([0.2028,0.7139,-0.0236]),
+                                                                                                                              skinCoordIndex : new MFInt32([170,171,172,173,174,175,176,177,178]),
                                                                                                                               skinCoordWeight : new MFFloat([1,1,1,1,1,1,1,1,1]),
-<<<<<<< HEAD
                                                                                                                               ulimit : new MFFloat([0,0,0]),
-                                                                                                                              llimit : new MFFloat([0,0,0])})])})])}),
-=======
-                                                                                                                              ulimit : new SFVec3f([0,0,0]),
-                                                                                                                              llimit : new SFVec3f([0,0,0]),
-                                                                                                                              stiffness : new SFVec3f([0,0,0])})])})])}),
->>>>>>> 1bb62a5a
-
+                                                                                                                              llimit : new MFFloat([0,0,0])})])})])})])}),
+
+                                                                                                                new HAnimJoint({
+                                                                                                                  name : new SFString("l_carpometacarpal_3"),
+                                                                                                                  DEF : new SFString("Joe_l_carpometacarpal_3"),
+                                                                                                                  center : new SFVec3f([0.1987,0.8029,-0.053]),
+                                                                                                                  skinCoordIndex : new MFInt32([131,132]),
+                                                                                                                  skinCoordWeight : new MFFloat([1,1]),
+                                                                                                                  ulimit : new MFFloat([0,0,0]),
+                                                                                                                  llimit : new MFFloat([0,0,0]),
+                                                                                                                  children : new MFNode([
                                                                                                                     new HAnimJoint({
-                                                                                                                      name : new SFString("l_carpometacarpal_2"),
-                                                                                                                      DEF : new SFString("Joe_l_carpometacarpal_2"),
-                                                                                                                      center : new SFVec3f([0.1983,0.8024,-0.028]),
-                                                                                                                      skinCoordIndex : new MFInt32([129,130]),
-                                                                                                                      skinCoordWeight : new MFFloat([1,1]),
-<<<<<<< HEAD
+                                                                                                                      name : new SFString("l_metacarpophalangeal_3"),
+                                                                                                                      DEF : new SFString("Joe_l_metacarpophalangeal_3"),
+                                                                                                                      center : new SFVec3f([0.1987,0.7818,-0.053]),
+                                                                                                                      skinCoordIndex : new MFInt32([156,157,163,164]),
+                                                                                                                      skinCoordWeight : new MFFloat([1,1,0.5,0.5]),
                                                                                                                       ulimit : new MFFloat([0,0,0]),
                                                                                                                       llimit : new MFFloat([0,0,0]),
-=======
-                                                                                                                      ulimit : new SFVec3f([0,0,0]),
-                                                                                                                      llimit : new SFVec3f([0,0,0]),
-                                                                                                                      stiffness : new SFVec3f([0,0,0]),
->>>>>>> 1bb62a5a
                                                                                                                       children : new MFNode([
                                                                                                                         new HAnimJoint({
-                                                                                                                          name : new SFString("l_metacarpophalangeal_2"),
-                                                                                                                          DEF : new SFString("Joe_l_metacarpophalangeal_2"),
-                                                                                                                          center : new SFVec3f([0.1983,0.7815,-0.028]),
-                                                                                                                          skinCoordIndex : new MFInt32([138,139,140,153,154,155,163]),
-                                                                                                                          skinCoordWeight : new MFFloat([0.5,0.5,0.5,1,1,1,0.5]),
-<<<<<<< HEAD
+                                                                                                                          name : new SFString("l_carpal_proximal_interphalangeal_3"),
+                                                                                                                          DEF : new SFString("Joe_l_carpal_proximal_interphalangeal_3"),
+                                                                                                                          center : new SFVec3f([0.2013,0.7273,-0.0503]),
+                                                                                                                          skinCoordIndex : new MFInt32([179,180,181,182]),
+                                                                                                                          skinCoordWeight : new MFFloat([1,1,1,1]),
                                                                                                                           ulimit : new MFFloat([0,0,0]),
                                                                                                                           llimit : new MFFloat([0,0,0]),
-=======
-                                                                                                                          ulimit : new SFVec3f([0,0,0]),
-                                                                                                                          llimit : new SFVec3f([0,0,0]),
-                                                                                                                          stiffness : new SFVec3f([0,0,0]),
->>>>>>> 1bb62a5a
                                                                                                                           children : new MFNode([
                                                                                                                             new HAnimJoint({
-                                                                                                                              name : new SFString("l_carpal_proximal_interphalangeal_2"),
-                                                                                                                              DEF : new SFString("Joe_l_carpal_proximal_interphalangeal_2"),
-                                                                                                                              center : new SFVec3f([0.2017,0.7363,-0.0248]),
-                                                                                                                              skinCoordIndex : new MFInt32([166,167,168,169]),
-                                                                                                                              skinCoordWeight : new MFFloat([1,1,1,1]),
-<<<<<<< HEAD
+                                                                                                                              name : new SFString("l_carpal_distal_interphalangeal_3"),
+                                                                                                                              DEF : new SFString("Joe_l_carpal_distal_interphalangeal_3"),
+                                                                                                                              center : new SFVec3f([0.2026,0.7011,-0.0494]),
+                                                                                                                              skinCoordIndex : new MFInt32([183,184,185,186,187,188,189,190,191]),
+                                                                                                                              skinCoordWeight : new MFFloat([1,1,1,1,1,1,1,1,1]),
                                                                                                                               ulimit : new MFFloat([0,0,0]),
-                                                                                                                              llimit : new MFFloat([0,0,0]),
-=======
-                                                                                                                              ulimit : new SFVec3f([0,0,0]),
-                                                                                                                              llimit : new SFVec3f([0,0,0]),
-                                                                                                                              stiffness : new SFVec3f([0,0,0]),
->>>>>>> 1bb62a5a
-                                                                                                                              children : new MFNode([
-                                                                                                                                new HAnimJoint({
-                                                                                                                                  name : new SFString("l_carpal_distal_interphalangeal_2"),
-                                                                                                                                  DEF : new SFString("Joe_l_carpal_distal_interphalangeal_2"),
-                                                                                                                                  center : new SFVec3f([0.2028,0.7139,-0.0236]),
-                                                                                                                                  skinCoordIndex : new MFInt32([170,171,172,173,174,175,176,177,178]),
-                                                                                                                                  skinCoordWeight : new MFFloat([1,1,1,1,1,1,1,1,1]),
-<<<<<<< HEAD
-                                                                                                                                  ulimit : new MFFloat([0,0,0]),
-                                                                                                                                  llimit : new MFFloat([0,0,0])})])})])})])}),
-=======
-                                                                                                                                  ulimit : new SFVec3f([0,0,0]),
-                                                                                                                                  llimit : new SFVec3f([0,0,0]),
-                                                                                                                                  stiffness : new SFVec3f([0,0,0])})])})])})])}),
->>>>>>> 1bb62a5a
-
+                                                                                                                              llimit : new MFFloat([0,0,0])})])})])})])}),
+
+                                                                                                                new HAnimJoint({
+                                                                                                                  name : new SFString("l_carpometacarpal_4"),
+                                                                                                                  DEF : new SFString("Joe_l_carpometacarpal_4"),
+                                                                                                                  center : new SFVec3f([0.1956,0.8019,-0.0794]),
+                                                                                                                  skinCoordIndex : new MFInt32([133,134]),
+                                                                                                                  skinCoordWeight : new MFFloat([1,1]),
+                                                                                                                  ulimit : new MFFloat([0,0,0]),
+                                                                                                                  llimit : new MFFloat([0,0,0]),
+                                                                                                                  children : new MFNode([
                                                                                                                     new HAnimJoint({
-                                                                                                                      name : new SFString("l_carpometacarpal_3"),
-                                                                                                                      DEF : new SFString("Joe_l_carpometacarpal_3"),
-                                                                                                                      center : new SFVec3f([0.1987,0.8029,-0.053]),
-                                                                                                                      skinCoordIndex : new MFInt32([131,132]),
-                                                                                                                      skinCoordWeight : new MFFloat([1,1]),
-<<<<<<< HEAD
+                                                                                                                      name : new SFString("l_metacarpophalangeal_4"),
+                                                                                                                      DEF : new SFString("Joe_l_metacarpophalangeal_4"),
+                                                                                                                      center : new SFVec3f([0.1956,0.7815,-0.0794]),
+                                                                                                                      skinCoordIndex : new MFInt32([158,159,164,165]),
+                                                                                                                      skinCoordWeight : new MFFloat([1,1,0.5,0.5]),
                                                                                                                       ulimit : new MFFloat([0,0,0]),
                                                                                                                       llimit : new MFFloat([0,0,0]),
-=======
-                                                                                                                      ulimit : new SFVec3f([0,0,0]),
-                                                                                                                      llimit : new SFVec3f([0,0,0]),
-                                                                                                                      stiffness : new SFVec3f([0,0,0]),
->>>>>>> 1bb62a5a
                                                                                                                       children : new MFNode([
                                                                                                                         new HAnimJoint({
-                                                                                                                          name : new SFString("l_metacarpophalangeal_3"),
-                                                                                                                          DEF : new SFString("Joe_l_metacarpophalangeal_3"),
-                                                                                                                          center : new SFVec3f([0.1987,0.7818,-0.053]),
-                                                                                                                          skinCoordIndex : new MFInt32([156,157,163,164]),
-                                                                                                                          skinCoordWeight : new MFFloat([1,1,0.5,0.5]),
-<<<<<<< HEAD
+                                                                                                                          name : new SFString("l_carpal_proximal_interphalangeal_4"),
+                                                                                                                          DEF : new SFString("Joe_l_carpal_proximal_interphalangeal_4"),
+                                                                                                                          center : new SFVec3f([0.1973,0.7287,-0.0777]),
+                                                                                                                          skinCoordIndex : new MFInt32([192,193,194,195]),
+                                                                                                                          skinCoordWeight : new MFFloat([1,1,1,1]),
                                                                                                                           ulimit : new MFFloat([0,0,0]),
                                                                                                                           llimit : new MFFloat([0,0,0]),
-=======
-                                                                                                                          ulimit : new SFVec3f([0,0,0]),
-                                                                                                                          llimit : new SFVec3f([0,0,0]),
-                                                                                                                          stiffness : new SFVec3f([0,0,0]),
->>>>>>> 1bb62a5a
                                                                                                                           children : new MFNode([
                                                                                                                             new HAnimJoint({
-                                                                                                                              name : new SFString("l_carpal_proximal_interphalangeal_3"),
-                                                                                                                              DEF : new SFString("Joe_l_carpal_proximal_interphalangeal_3"),
-                                                                                                                              center : new SFVec3f([0.2013,0.7273,-0.0503]),
-                                                                                                                              skinCoordIndex : new MFInt32([179,180,181,182]),
-                                                                                                                              skinCoordWeight : new MFFloat([1,1,1,1]),
-<<<<<<< HEAD
+                                                                                                                              name : new SFString("l_carpal_distal_interphalangeal_4"),
+                                                                                                                              DEF : new SFString("Joe_l_carpal_distal_interphalangeal_4"),
+                                                                                                                              center : new SFVec3f([0.1983,0.7045,-0.0767]),
+                                                                                                                              skinCoordIndex : new MFInt32([196,197,198,199,200,201,202,203,204]),
+                                                                                                                              skinCoordWeight : new MFFloat([1,1,1,1,1,1,1,1,1]),
                                                                                                                               ulimit : new MFFloat([0,0,0]),
-                                                                                                                              llimit : new MFFloat([0,0,0]),
-=======
-                                                                                                                              ulimit : new SFVec3f([0,0,0]),
-                                                                                                                              llimit : new SFVec3f([0,0,0]),
-                                                                                                                              stiffness : new SFVec3f([0,0,0]),
->>>>>>> 1bb62a5a
-                                                                                                                              children : new MFNode([
-                                                                                                                                new HAnimJoint({
-                                                                                                                                  name : new SFString("l_carpal_distal_interphalangeal_3"),
-                                                                                                                                  DEF : new SFString("Joe_l_carpal_distal_interphalangeal_3"),
-                                                                                                                                  center : new SFVec3f([0.2026,0.7011,-0.0494]),
-                                                                                                                                  skinCoordIndex : new MFInt32([183,184,185,186,187,188,189,190,191]),
-                                                                                                                                  skinCoordWeight : new MFFloat([1,1,1,1,1,1,1,1,1]),
-<<<<<<< HEAD
-                                                                                                                                  ulimit : new MFFloat([0,0,0]),
-                                                                                                                                  llimit : new MFFloat([0,0,0])})])})])})])}),
-=======
-                                                                                                                                  ulimit : new SFVec3f([0,0,0]),
-                                                                                                                                  llimit : new SFVec3f([0,0,0]),
-                                                                                                                                  stiffness : new SFVec3f([0,0,0])})])})])})])}),
->>>>>>> 1bb62a5a
-
+                                                                                                                              llimit : new MFFloat([0,0,0])})])})])})])}),
+
+                                                                                                                new HAnimJoint({
+                                                                                                                  name : new SFString("l_carpometacarpal_5"),
+                                                                                                                  DEF : new SFString("Joe_l_carpometacarpal_5"),
+                                                                                                                  center : new SFVec3f([0.1925,0.8066,-0.1036]),
+                                                                                                                  skinCoordIndex : new MFInt32([135,136,137,165]),
+                                                                                                                  skinCoordWeight : new MFFloat([1,1,1,0.5]),
+                                                                                                                  ulimit : new MFFloat([0,0,0]),
+                                                                                                                  llimit : new MFFloat([0,0,0]),
+                                                                                                                  children : new MFNode([
                                                                                                                     new HAnimJoint({
-                                                                                                                      name : new SFString("l_carpometacarpal_4"),
-                                                                                                                      DEF : new SFString("Joe_l_carpometacarpal_4"),
-                                                                                                                      center : new SFVec3f([0.1956,0.8019,-0.0794]),
-                                                                                                                      skinCoordIndex : new MFInt32([133,134]),
-                                                                                                                      skinCoordWeight : new MFFloat([1,1]),
-<<<<<<< HEAD
+                                                                                                                      name : new SFString("l_metacarpophalangeal_5"),
+                                                                                                                      DEF : new SFString("Joe_l_metacarpophalangeal_5"),
+                                                                                                                      center : new SFVec3f([0.1925,0.7866,-0.1036]),
+                                                                                                                      skinCoordIndex : new MFInt32([160,161,162]),
+                                                                                                                      skinCoordWeight : new MFFloat([1,1,1]),
                                                                                                                       ulimit : new MFFloat([0,0,0]),
                                                                                                                       llimit : new MFFloat([0,0,0]),
-=======
-                                                                                                                      ulimit : new SFVec3f([0,0,0]),
-                                                                                                                      llimit : new SFVec3f([0,0,0]),
-                                                                                                                      stiffness : new SFVec3f([0,0,0]),
->>>>>>> 1bb62a5a
                                                                                                                       children : new MFNode([
                                                                                                                         new HAnimJoint({
-                                                                                                                          name : new SFString("l_metacarpophalangeal_4"),
-                                                                                                                          DEF : new SFString("Joe_l_metacarpophalangeal_4"),
-                                                                                                                          center : new SFVec3f([0.1956,0.7815,-0.0794]),
-                                                                                                                          skinCoordIndex : new MFInt32([158,159,164,165]),
-                                                                                                                          skinCoordWeight : new MFFloat([1,1,0.5,0.5]),
-<<<<<<< HEAD
+                                                                                                                          name : new SFString("l_carpal_proximal_interphalangeal_5"),
+                                                                                                                          DEF : new SFString("Joe_l_carpal_proximal_interphalangeal_5"),
+                                                                                                                          center : new SFVec3f([0.1938,0.7452,-0.1024]),
+                                                                                                                          skinCoordIndex : new MFInt32([205,206,207,208]),
+                                                                                                                          skinCoordWeight : new MFFloat([1,1,1,1]),
                                                                                                                           ulimit : new MFFloat([0,0,0]),
                                                                                                                           llimit : new MFFloat([0,0,0]),
-=======
-                                                                                                                          ulimit : new SFVec3f([0,0,0]),
-                                                                                                                          llimit : new SFVec3f([0,0,0]),
-                                                                                                                          stiffness : new SFVec3f([0,0,0]),
->>>>>>> 1bb62a5a
                                                                                                                           children : new MFNode([
                                                                                                                             new HAnimJoint({
-                                                                                                                              name : new SFString("l_carpal_proximal_interphalangeal_4"),
-                                                                                                                              DEF : new SFString("Joe_l_carpal_proximal_interphalangeal_4"),
-                                                                                                                              center : new SFVec3f([0.1973,0.7287,-0.0777]),
-                                                                                                                              skinCoordIndex : new MFInt32([192,193,194,195]),
-                                                                                                                              skinCoordWeight : new MFFloat([1,1,1,1]),
-<<<<<<< HEAD
+                                                                                                                              name : new SFString("l_carpal_distal_interphalangeal_5"),
+                                                                                                                              DEF : new SFString("Joe_l_carpal_distal_interphalangeal_5"),
+                                                                                                                              center : new SFVec3f([0.1948,0.7277,-0.1017]),
+                                                                                                                              skinCoordIndex : new MFInt32([209,210,211,212,213,214,215,216,217]),
+                                                                                                                              skinCoordWeight : new MFFloat([1,1,1,1,1,1,1,1,1]),
                                                                                                                               ulimit : new MFFloat([0,0,0]),
-                                                                                                                              llimit : new MFFloat([0,0,0]),
-=======
-                                                                                                                              ulimit : new SFVec3f([0,0,0]),
-                                                                                                                              llimit : new SFVec3f([0,0,0]),
-                                                                                                                              stiffness : new SFVec3f([0,0,0]),
->>>>>>> 1bb62a5a
-                                                                                                                              children : new MFNode([
-                                                                                                                                new HAnimJoint({
-                                                                                                                                  name : new SFString("l_carpal_distal_interphalangeal_4"),
-                                                                                                                                  DEF : new SFString("Joe_l_carpal_distal_interphalangeal_4"),
-                                                                                                                                  center : new SFVec3f([0.1983,0.7045,-0.0767]),
-                                                                                                                                  skinCoordIndex : new MFInt32([196,197,198,199,200,201,202,203,204]),
-                                                                                                                                  skinCoordWeight : new MFFloat([1,1,1,1,1,1,1,1,1]),
-<<<<<<< HEAD
-                                                                                                                                  ulimit : new MFFloat([0,0,0]),
-                                                                                                                                  llimit : new MFFloat([0,0,0])})])})])})])}),
-=======
-                                                                                                                                  ulimit : new SFVec3f([0,0,0]),
-                                                                                                                                  llimit : new SFVec3f([0,0,0]),
-                                                                                                                                  stiffness : new SFVec3f([0,0,0])})])})])})])}),
->>>>>>> 1bb62a5a
-
+                                                                                                                              llimit : new MFFloat([0,0,0])})])})])})])})])})])})])})])})])}),
+
+                                                                                            new HAnimJoint({
+                                                                                              name : new SFString("r_sternoclavicular"),
+                                                                                              DEF : new SFString("Joe_r_sternoclavicular"),
+                                                                                              center : new SFVec3f([-0.03,1.46,0]),
+                                                                                              skinCoordIndex : new MFInt32([10]),
+                                                                                              skinCoordWeight : new MFFloat([1]),
+                                                                                              ulimit : new MFFloat([0,0,0]),
+                                                                                              llimit : new MFFloat([0,0,0]),
+                                                                                              children : new MFNode([
+                                                                                                new HAnimJoint({
+                                                                                                  name : new SFString("r_acromioclavicular"),
+                                                                                                  DEF : new SFString("Joe_r_acromioclavicular"),
+                                                                                                  center : new SFVec3f([-0.09,1.41,-0.11]),
+                                                                                                  skinCoordIndex : new MFInt32([77,29]),
+                                                                                                  skinCoordWeight : new MFFloat([1,0.9]),
+                                                                                                  ulimit : new MFFloat([0,0,0]),
+                                                                                                  llimit : new MFFloat([0,0,0]),
+                                                                                                  children : new MFNode([
+                                                                                                    new HAnimJoint({
+                                                                                                      name : new SFString("r_shoulder"),
+                                                                                                      DEF : new SFString("Joe_r_shoulder"),
+                                                                                                      center : new SFVec3f([-0.2,1.44,-0.04]),
+                                                                                                      skinCoordIndex : new MFInt32([29,30,32,78,218,219,220,221,86,88]),
+                                                                                                      skinCoordWeight : new MFFloat([0.1,1,1,1,1,1,1,1,0.3,0.2]),
+                                                                                                      ulimit : new MFFloat([0,0,0]),
+                                                                                                      llimit : new MFFloat([0,0,0]),
+                                                                                                      children : new MFNode([
+                                                                                                        new HAnimJoint({
+                                                                                                          name : new SFString("r_elbow"),
+                                                                                                          DEF : new SFString("Joe_r_elbow"),
+                                                                                                          center : new SFVec3f([-0.2,1.1388,-0.04]),
+                                                                                                          skinCoordIndex : new MFInt32([33,34,35,225,226,227,228,229,231,232,233,234]),
+                                                                                                          skinCoordWeight : new MFFloat([1,1,1,1,1,1,1,1,1,1,1,1]),
+                                                                                                          ulimit : new MFFloat([0,0,0]),
+                                                                                                          llimit : new MFFloat([0,0,0]),
+                                                                                                          children : new MFNode([
+                                                                                                            new HAnimJoint({
+                                                                                                              name : new SFString("r_radiocarpal"),
+                                                                                                              DEF : new SFString("Joe_r_radiocarpal"),
+                                                                                                              center : new SFVec3f([-0.2,0.89,-0.04]),
+                                                                                                              skinCoordIndex : new MFInt32([235,236,237,238,239,240,241,242]),
+                                                                                                              skinCoordWeight : new MFFloat([1,1,1,1,1,1,1,1]),
+                                                                                                              ulimit : new MFFloat([0,0,0]),
+                                                                                                              llimit : new MFFloat([0,0,0]),
+                                                                                                              children : new MFNode([
+                                                                                                                new HAnimJoint({
+                                                                                                                  name : new SFString("r_carpometacarpal_1"),
+                                                                                                                  DEF : new SFString("Joe_r_carpometacarpal_1"),
+                                                                                                                  center : new SFVec3f([-0.2,0.85,0]),
+                                                                                                                  skinCoordIndex : new MFInt32([243,244]),
+                                                                                                                  skinCoordWeight : new MFFloat([1,1]),
+                                                                                                                  ulimit : new MFFloat([0,0,0]),
+                                                                                                                  llimit : new MFFloat([0,0,0]),
+                                                                                                                  children : new MFNode([
                                                                                                                     new HAnimJoint({
-                                                                                                                      name : new SFString("l_carpometacarpal_5"),
-                                                                                                                      DEF : new SFString("Joe_l_carpometacarpal_5"),
-                                                                                                                      center : new SFVec3f([0.1925,0.8066,-0.1036]),
-                                                                                                                      skinCoordIndex : new MFInt32([135,136,137,165]),
-                                                                                                                      skinCoordWeight : new MFFloat([1,1,1,0.5]),
-<<<<<<< HEAD
+                                                                                                                      name : new SFString("r_metacarpophalangeal_1"),
+                                                                                                                      DEF : new SFString("Joe_r_metacarpophalangeal_1"),
+                                                                                                                      center : new SFVec3f([-0.2,0.82,0.03]),
+                                                                                                                      skinCoordIndex : new MFInt32([254,255,256,257,258,259]),
+                                                                                                                      skinCoordWeight : new MFFloat([0.5,0.5,0.5,1,1,1]),
                                                                                                                       ulimit : new MFFloat([0,0,0]),
                                                                                                                       llimit : new MFFloat([0,0,0]),
-=======
-                                                                                                                      ulimit : new SFVec3f([0,0,0]),
-                                                                                                                      llimit : new SFVec3f([0,0,0]),
-                                                                                                                      stiffness : new SFVec3f([0,0,0]),
->>>>>>> 1bb62a5a
                                                                                                                       children : new MFNode([
                                                                                                                         new HAnimJoint({
-                                                                                                                          name : new SFString("l_metacarpophalangeal_5"),
-                                                                                                                          DEF : new SFString("Joe_l_metacarpophalangeal_5"),
-                                                                                                                          center : new SFVec3f([0.1925,0.7866,-0.1036]),
-                                                                                                                          skinCoordIndex : new MFInt32([160,161,162]),
-                                                                                                                          skinCoordWeight : new MFFloat([1,1,1]),
-<<<<<<< HEAD
+                                                                                                                          name : new SFString("r_carpal_interphalangeal_1"),
+                                                                                                                          DEF : new SFString("Joe_r_carpal_interphalangeal_1"),
+                                                                                                                          center : new SFVec3f([-0.2,0.8,0.05]),
+                                                                                                                          skinCoordIndex : new MFInt32([260,261,262,263,264,265,266,267,268]),
+                                                                                                                          skinCoordWeight : new MFFloat([1,1,1,1,1,1,1,1,1]),
+                                                                                                                          ulimit : new MFFloat([0,0,0]),
+                                                                                                                          llimit : new MFFloat([0,0,0])})])})])}),
+
+                                                                                                                new HAnimJoint({
+                                                                                                                  name : new SFString("r_carpometacarpal_2"),
+                                                                                                                  DEF : new SFString("Joe_r_carpometacarpal_2"),
+                                                                                                                  center : new SFVec3f([-0.2,0.84,-0.015]),
+                                                                                                                  skinCoordIndex : new MFInt32([245,246]),
+                                                                                                                  skinCoordWeight : new MFFloat([1,1]),
+                                                                                                                  ulimit : new MFFloat([0,0,0]),
+                                                                                                                  llimit : new MFFloat([0,0,0]),
+                                                                                                                  children : new MFNode([
+                                                                                                                    new HAnimJoint({
+                                                                                                                      name : new SFString("r_metacarpophalangeal_2"),
+                                                                                                                      DEF : new SFString("Joe_r_metacarpophalangeal_2"),
+                                                                                                                      center : new SFVec3f([-0.2,0.793,-0.015]),
+                                                                                                                      skinCoordIndex : new MFInt32([254,255,256,269,270,271,279]),
+                                                                                                                      skinCoordWeight : new MFFloat([0.5,0.5,0.5,1,1,1,0.5]),
+                                                                                                                      ulimit : new MFFloat([0,0,0]),
+                                                                                                                      llimit : new MFFloat([0,0,0]),
+                                                                                                                      children : new MFNode([
+                                                                                                                        new HAnimJoint({
+                                                                                                                          name : new SFString("r_carpal_proximal_interphalangeal_2"),
+                                                                                                                          DEF : new SFString("Joe_r_carpal_proximal_interphalangeal_2"),
+                                                                                                                          center : new SFVec3f([-0.2,0.745,-0.015]),
+                                                                                                                          skinCoordIndex : new MFInt32([282,283,284,285]),
+                                                                                                                          skinCoordWeight : new MFFloat([1,1,1,1]),
                                                                                                                           ulimit : new MFFloat([0,0,0]),
                                                                                                                           llimit : new MFFloat([0,0,0]),
-=======
-                                                                                                                          ulimit : new SFVec3f([0,0,0]),
-                                                                                                                          llimit : new SFVec3f([0,0,0]),
-                                                                                                                          stiffness : new SFVec3f([0,0,0]),
->>>>>>> 1bb62a5a
                                                                                                                           children : new MFNode([
                                                                                                                             new HAnimJoint({
-                                                                                                                              name : new SFString("l_carpal_proximal_interphalangeal_5"),
-                                                                                                                              DEF : new SFString("Joe_l_carpal_proximal_interphalangeal_5"),
-                                                                                                                              center : new SFVec3f([0.1938,0.7452,-0.1024]),
-                                                                                                                              skinCoordIndex : new MFInt32([205,206,207,208]),
-                                                                                                                              skinCoordWeight : new MFFloat([1,1,1,1]),
-<<<<<<< HEAD
+                                                                                                                              name : new SFString("r_carpal_distal_interphalangeal_2"),
+                                                                                                                              DEF : new SFString("Joe_r_carpal_distal_interphalangeal_2"),
+                                                                                                                              center : new SFVec3f([-0.2,0.72,-0.015]),
+                                                                                                                              skinCoordIndex : new MFInt32([286,287,288,289,290,291,292,293,294]),
+                                                                                                                              skinCoordWeight : new MFFloat([1,1,1,1,1,1,1,1,1]),
                                                                                                                               ulimit : new MFFloat([0,0,0]),
-                                                                                                                              llimit : new MFFloat([0,0,0]),
-=======
-                                                                                                                              ulimit : new SFVec3f([0,0,0]),
-                                                                                                                              llimit : new SFVec3f([0,0,0]),
-                                                                                                                              stiffness : new SFVec3f([0,0,0]),
->>>>>>> 1bb62a5a
-                                                                                                                              children : new MFNode([
-                                                                                                                                new HAnimJoint({
-                                                                                                                                  name : new SFString("l_carpal_distal_interphalangeal_5"),
-                                                                                                                                  DEF : new SFString("Joe_l_carpal_distal_interphalangeal_5"),
-                                                                                                                                  center : new SFVec3f([0.1948,0.7277,-0.1017]),
-                                                                                                                                  skinCoordIndex : new MFInt32([209,210,211,212,213,214,215,216,217]),
-                                                                                                                                  skinCoordWeight : new MFFloat([1,1,1,1,1,1,1,1,1]),
-<<<<<<< HEAD
-                                                                                                                                  ulimit : new MFFloat([0,0,0]),
-                                                                                                                                  llimit : new MFFloat([0,0,0])})])})])})])})])})])})])})])})])}),
-=======
-                                                                                                                                  ulimit : new SFVec3f([0,0,0]),
-                                                                                                                                  llimit : new SFVec3f([0,0,0]),
-                                                                                                                                  stiffness : new SFVec3f([0,0,0])})])})])})])})])})])})])})])})])}),
->>>>>>> 1bb62a5a
-
-                                                                                                new HAnimJoint({
-                                                                                                  name : new SFString("r_sternoclavicular"),
-                                                                                                  DEF : new SFString("Joe_r_sternoclavicular"),
-                                                                                                  center : new SFVec3f([-0.03,1.46,0]),
-                                                                                                  skinCoordIndex : new MFInt32([10]),
-                                                                                                  skinCoordWeight : new MFFloat([1]),
-<<<<<<< HEAD
-                                                                                                  ulimit : new MFFloat([0,0,0]),
-                                                                                                  llimit : new MFFloat([0,0,0]),
-=======
-                                                                                                  ulimit : new SFVec3f([0,0,0]),
-                                                                                                  llimit : new SFVec3f([0,0,0]),
-                                                                                                  stiffness : new SFVec3f([0,0,0]),
->>>>>>> 1bb62a5a
-                                                                                                  children : new MFNode([
-                                                                                                    new HAnimJoint({
-                                                                                                      name : new SFString("r_acromioclavicular"),
-                                                                                                      DEF : new SFString("Joe_r_acromioclavicular"),
-                                                                                                      center : new SFVec3f([-0.09,1.41,-0.11]),
-                                                                                                      skinCoordIndex : new MFInt32([77,29]),
-                                                                                                      skinCoordWeight : new MFFloat([1,0.9]),
-<<<<<<< HEAD
-                                                                                                      ulimit : new MFFloat([0,0,0]),
-                                                                                                      llimit : new MFFloat([0,0,0]),
-=======
-                                                                                                      ulimit : new SFVec3f([0,0,0]),
-                                                                                                      llimit : new SFVec3f([0,0,0]),
-                                                                                                      stiffness : new SFVec3f([0,0,0]),
->>>>>>> 1bb62a5a
-                                                                                                      children : new MFNode([
-                                                                                                        new HAnimJoint({
-                                                                                                          name : new SFString("r_shoulder"),
-                                                                                                          DEF : new SFString("Joe_r_shoulder"),
-                                                                                                          center : new SFVec3f([-0.2,1.44,-0.04]),
-                                                                                                          skinCoordIndex : new MFInt32([29,30,32,78,218,219,220,221,86,88]),
-                                                                                                          skinCoordWeight : new MFFloat([0.1,1,1,1,1,1,1,1,0.3,0.2]),
-<<<<<<< HEAD
-                                                                                                          ulimit : new MFFloat([0,0,0]),
-                                                                                                          llimit : new MFFloat([0,0,0]),
-=======
-                                                                                                          ulimit : new SFVec3f([0,0,0]),
-                                                                                                          llimit : new SFVec3f([0,0,0]),
-                                                                                                          stiffness : new SFVec3f([0,0,0]),
->>>>>>> 1bb62a5a
-                                                                                                          children : new MFNode([
-                                                                                                            new HAnimJoint({
-                                                                                                              name : new SFString("r_elbow"),
-                                                                                                              DEF : new SFString("Joe_r_elbow"),
-                                                                                                              center : new SFVec3f([-0.2,1.1388,-0.04]),
-                                                                                                              skinCoordIndex : new MFInt32([33,34,35,225,226,227,228,229,231,232,233,234]),
-                                                                                                              skinCoordWeight : new MFFloat([1,1,1,1,1,1,1,1,1,1,1,1]),
-<<<<<<< HEAD
-                                                                                                              ulimit : new MFFloat([0,0,0]),
-                                                                                                              llimit : new MFFloat([0,0,0]),
-=======
-                                                                                                              ulimit : new SFVec3f([0,0,0]),
-                                                                                                              llimit : new SFVec3f([0,0,0]),
-                                                                                                              stiffness : new SFVec3f([0,0,0]),
->>>>>>> 1bb62a5a
-                                                                                                              children : new MFNode([
+                                                                                                                              llimit : new MFFloat([0,0,0])})])})])})])}),
+
                                                                                                                 new HAnimJoint({
-                                                                                                                  name : new SFString("r_radiocarpal"),
-                                                                                                                  DEF : new SFString("Joe_r_radiocarpal"),
-                                                                                                                  center : new SFVec3f([-0.2,0.89,-0.04]),
-                                                                                                                  skinCoordIndex : new MFInt32([235,236,237,238,239,240,241,242]),
-                                                                                                                  skinCoordWeight : new MFFloat([1,1,1,1,1,1,1,1]),
-<<<<<<< HEAD
+                                                                                                                  name : new SFString("r_carpometacarpal_3"),
+                                                                                                                  DEF : new SFString("Joe_r_carpometacarpal_3"),
+                                                                                                                  center : new SFVec3f([-0.2,0.835,-0.04]),
+                                                                                                                  skinCoordIndex : new MFInt32([247,248]),
+                                                                                                                  skinCoordWeight : new MFFloat([1,1]),
                                                                                                                   ulimit : new MFFloat([0,0,0]),
                                                                                                                   llimit : new MFFloat([0,0,0]),
-=======
-                                                                                                                  ulimit : new SFVec3f([0,0,0]),
-                                                                                                                  llimit : new SFVec3f([0,0,0]),
-                                                                                                                  stiffness : new SFVec3f([0,0,0]),
->>>>>>> 1bb62a5a
                                                                                                                   children : new MFNode([
                                                                                                                     new HAnimJoint({
-                                                                                                                      name : new SFString("r_carpometacarpal_1"),
-                                                                                                                      DEF : new SFString("Joe_r_carpometacarpal_1"),
-                                                                                                                      center : new SFVec3f([-0.2,0.85,0]),
-                                                                                                                      skinCoordIndex : new MFInt32([243,244]),
-                                                                                                                      skinCoordWeight : new MFFloat([1,1]),
-<<<<<<< HEAD
+                                                                                                                      name : new SFString("r_metacarpophalangeal_3"),
+                                                                                                                      DEF : new SFString("Joe_r_metacarpophalangeal_3"),
+                                                                                                                      center : new SFVec3f([-0.2,0.788,-0.04]),
+                                                                                                                      skinCoordIndex : new MFInt32([272,273,279,280]),
+                                                                                                                      skinCoordWeight : new MFFloat([1,1,0.5,0.5]),
                                                                                                                       ulimit : new MFFloat([0,0,0]),
                                                                                                                       llimit : new MFFloat([0,0,0]),
-=======
-                                                                                                                      ulimit : new SFVec3f([0,0,0]),
-                                                                                                                      llimit : new SFVec3f([0,0,0]),
-                                                                                                                      stiffness : new SFVec3f([0,0,0]),
->>>>>>> 1bb62a5a
                                                                                                                       children : new MFNode([
                                                                                                                         new HAnimJoint({
-                                                                                                                          name : new SFString("r_metacarpophalangeal_1"),
-                                                                                                                          DEF : new SFString("Joe_r_metacarpophalangeal_1"),
-                                                                                                                          center : new SFVec3f([-0.2,0.82,0.03]),
-                                                                                                                          skinCoordIndex : new MFInt32([254,255,256,257,258,259]),
-                                                                                                                          skinCoordWeight : new MFFloat([0.5,0.5,0.5,1,1,1]),
-<<<<<<< HEAD
+                                                                                                                          name : new SFString("r_carpal_proximal_interphalangeal_3"),
+                                                                                                                          DEF : new SFString("Joe_r_carpal_proximal_interphalangeal_3"),
+                                                                                                                          center : new SFVec3f([-0.2,0.74,-0.04]),
+                                                                                                                          skinCoordIndex : new MFInt32([295,296,297,298]),
+                                                                                                                          skinCoordWeight : new MFFloat([1,1,1,1]),
                                                                                                                           ulimit : new MFFloat([0,0,0]),
                                                                                                                           llimit : new MFFloat([0,0,0]),
-=======
-                                                                                                                          ulimit : new SFVec3f([0,0,0]),
-                                                                                                                          llimit : new SFVec3f([0,0,0]),
-                                                                                                                          stiffness : new SFVec3f([0,0,0]),
->>>>>>> 1bb62a5a
                                                                                                                           children : new MFNode([
                                                                                                                             new HAnimJoint({
-                                                                                                                              name : new SFString("r_carpal_interphalangeal_1"),
-                                                                                                                              DEF : new SFString("Joe_r_carpal_interphalangeal_1"),
-                                                                                                                              center : new SFVec3f([-0.2,0.8,0.05]),
-                                                                                                                              skinCoordIndex : new MFInt32([260,261,262,263,264,265,266,267,268]),
+                                                                                                                              name : new SFString("r_carpal_distal_interphalangeal_3"),
+                                                                                                                              DEF : new SFString("Joe_r_carpal_distal_interphalangeal_3"),
+                                                                                                                              center : new SFVec3f([-0.2,0.7142,-0.04]),
+                                                                                                                              skinCoordIndex : new MFInt32([299,300,301,302,303,304,305,306,307]),
                                                                                                                               skinCoordWeight : new MFFloat([1,1,1,1,1,1,1,1,1]),
-<<<<<<< HEAD
                                                                                                                               ulimit : new MFFloat([0,0,0]),
-                                                                                                                              llimit : new MFFloat([0,0,0])})])})])}),
-=======
-                                                                                                                              ulimit : new SFVec3f([0,0,0]),
-                                                                                                                              llimit : new SFVec3f([0,0,0]),
-                                                                                                                              stiffness : new SFVec3f([0,0,0])})])})])}),
->>>>>>> 1bb62a5a
-
+                                                                                                                              llimit : new MFFloat([0,0,0])})])})])})])}),
+
+                                                                                                                new HAnimJoint({
+                                                                                                                  name : new SFString("r_carpometacarpal_4"),
+                                                                                                                  DEF : new SFString("Joe_r_carpometacarpal_4"),
+                                                                                                                  center : new SFVec3f([-0.2,0.835,-0.065]),
+                                                                                                                  skinCoordIndex : new MFInt32([249,250]),
+                                                                                                                  skinCoordWeight : new MFFloat([1,1]),
+                                                                                                                  ulimit : new MFFloat([0,0,0]),
+                                                                                                                  llimit : new MFFloat([0,0,0]),
+                                                                                                                  children : new MFNode([
                                                                                                                     new HAnimJoint({
-                                                                                                                      name : new SFString("r_carpometacarpal_2"),
-                                                                                                                      DEF : new SFString("Joe_r_carpometacarpal_2"),
-                                                                                                                      center : new SFVec3f([-0.2,0.84,-0.015]),
-                                                                                                                      skinCoordIndex : new MFInt32([245,246]),
-                                                                                                                      skinCoordWeight : new MFFloat([1,1]),
-<<<<<<< HEAD
+                                                                                                                      name : new SFString("r_metacarpophalangeal_4"),
+                                                                                                                      DEF : new SFString("Joe_r_metacarpophalangeal_4"),
+                                                                                                                      center : new SFVec3f([-0.2,0.793,-0.065]),
+                                                                                                                      skinCoordIndex : new MFInt32([274,275,280,281]),
+                                                                                                                      skinCoordWeight : new MFFloat([1,1,0.5,0.5]),
                                                                                                                       ulimit : new MFFloat([0,0,0]),
                                                                                                                       llimit : new MFFloat([0,0,0]),
-=======
-                                                                                                                      ulimit : new SFVec3f([0,0,0]),
-                                                                                                                      llimit : new SFVec3f([0,0,0]),
-                                                                                                                      stiffness : new SFVec3f([0,0,0]),
->>>>>>> 1bb62a5a
                                                                                                                       children : new MFNode([
                                                                                                                         new HAnimJoint({
-                                                                                                                          name : new SFString("r_metacarpophalangeal_2"),
-                                                                                                                          DEF : new SFString("Joe_r_metacarpophalangeal_2"),
-                                                                                                                          center : new SFVec3f([-0.2,0.793,-0.015]),
-                                                                                                                          skinCoordIndex : new MFInt32([254,255,256,269,270,271,279]),
-                                                                                                                          skinCoordWeight : new MFFloat([0.5,0.5,0.5,1,1,1,0.5]),
-<<<<<<< HEAD
+                                                                                                                          name : new SFString("r_carpal_proximal_interphalangeal_4"),
+                                                                                                                          DEF : new SFString("Joe_r_carpal_proximal_interphalangeal_4"),
+                                                                                                                          center : new SFVec3f([-0.2,0.74,-0.065]),
+                                                                                                                          skinCoordIndex : new MFInt32([308,309,310,311]),
+                                                                                                                          skinCoordWeight : new MFFloat([1,1,1,1]),
                                                                                                                           ulimit : new MFFloat([0,0,0]),
                                                                                                                           llimit : new MFFloat([0,0,0]),
-=======
-                                                                                                                          ulimit : new SFVec3f([0,0,0]),
-                                                                                                                          llimit : new SFVec3f([0,0,0]),
-                                                                                                                          stiffness : new SFVec3f([0,0,0]),
->>>>>>> 1bb62a5a
                                                                                                                           children : new MFNode([
                                                                                                                             new HAnimJoint({
-                                                                                                                              name : new SFString("r_carpal_proximal_interphalangeal_2"),
-                                                                                                                              DEF : new SFString("Joe_r_carpal_proximal_interphalangeal_2"),
-                                                                                                                              center : new SFVec3f([-0.2,0.745,-0.015]),
-                                                                                                                              skinCoordIndex : new MFInt32([282,283,284,285]),
-                                                                                                                              skinCoordWeight : new MFFloat([1,1,1,1]),
-<<<<<<< HEAD
+                                                                                                                              name : new SFString("r_carpal_distal_interphalangeal_4"),
+                                                                                                                              DEF : new SFString("Joe_r_carpal_distal_interphalangeal_4"),
+                                                                                                                              center : new SFVec3f([-0.2,0.7177,-0.065]),
+                                                                                                                              skinCoordIndex : new MFInt32([312,313,314,315,316,317,318,319,320]),
+                                                                                                                              skinCoordWeight : new MFFloat([1,1,1,1,1,1,1,1,1]),
                                                                                                                               ulimit : new MFFloat([0,0,0]),
-                                                                                                                              llimit : new MFFloat([0,0,0]),
-=======
-                                                                                                                              ulimit : new SFVec3f([0,0,0]),
-                                                                                                                              llimit : new SFVec3f([0,0,0]),
-                                                                                                                              stiffness : new SFVec3f([0,0,0]),
->>>>>>> 1bb62a5a
-                                                                                                                              children : new MFNode([
-                                                                                                                                new HAnimJoint({
-                                                                                                                                  name : new SFString("r_carpal_distal_interphalangeal_2"),
-                                                                                                                                  DEF : new SFString("Joe_r_carpal_distal_interphalangeal_2"),
-                                                                                                                                  center : new SFVec3f([-0.2,0.72,-0.015]),
-                                                                                                                                  skinCoordIndex : new MFInt32([286,287,288,289,290,291,292,293,294]),
-                                                                                                                                  skinCoordWeight : new MFFloat([1,1,1,1,1,1,1,1,1]),
-<<<<<<< HEAD
-                                                                                                                                  ulimit : new MFFloat([0,0,0]),
-                                                                                                                                  llimit : new MFFloat([0,0,0])})])})])})])}),
-=======
-                                                                                                                                  ulimit : new SFVec3f([0,0,0]),
-                                                                                                                                  llimit : new SFVec3f([0,0,0]),
-                                                                                                                                  stiffness : new SFVec3f([0,0,0])})])})])})])}),
->>>>>>> 1bb62a5a
-
+                                                                                                                              llimit : new MFFloat([0,0,0])})])})])})])}),
+
+                                                                                                                new HAnimJoint({
+                                                                                                                  name : new SFString("r_carpometacarpal_5"),
+                                                                                                                  DEF : new SFString("Joe_r_carpometacarpal_5"),
+                                                                                                                  center : new SFVec3f([-0.2,0.84,-0.085]),
+                                                                                                                  skinCoordIndex : new MFInt32([251,252,253,281]),
+                                                                                                                  skinCoordWeight : new MFFloat([1,1,1,0.5]),
+                                                                                                                  ulimit : new MFFloat([0,0,0]),
+                                                                                                                  llimit : new MFFloat([0,0,0]),
+                                                                                                                  children : new MFNode([
                                                                                                                     new HAnimJoint({
-                                                                                                                      name : new SFString("r_carpometacarpal_3"),
-                                                                                                                      DEF : new SFString("Joe_r_carpometacarpal_3"),
-                                                                                                                      center : new SFVec3f([-0.2,0.835,-0.04]),
-                                                                                                                      skinCoordIndex : new MFInt32([247,248]),
-                                                                                                                      skinCoordWeight : new MFFloat([1,1]),
-<<<<<<< HEAD
+                                                                                                                      name : new SFString("r_metacarpophalangeal_5"),
+                                                                                                                      DEF : new SFString("Joe_r_metacarpophalangeal_5"),
+                                                                                                                      center : new SFVec3f([-0.2,0.79,-0.085]),
+                                                                                                                      skinCoordIndex : new MFInt32([276,277,278]),
+                                                                                                                      skinCoordWeight : new MFFloat([1,1,1]),
                                                                                                                       ulimit : new MFFloat([0,0,0]),
                                                                                                                       llimit : new MFFloat([0,0,0]),
-=======
-                                                                                                                      ulimit : new SFVec3f([0,0,0]),
-                                                                                                                      llimit : new SFVec3f([0,0,0]),
-                                                                                                                      stiffness : new SFVec3f([0,0,0]),
->>>>>>> 1bb62a5a
                                                                                                                       children : new MFNode([
                                                                                                                         new HAnimJoint({
-                                                                                                                          name : new SFString("r_metacarpophalangeal_3"),
-                                                                                                                          DEF : new SFString("Joe_r_metacarpophalangeal_3"),
-                                                                                                                          center : new SFVec3f([-0.2,0.788,-0.04]),
-                                                                                                                          skinCoordIndex : new MFInt32([272,273,279,280]),
-                                                                                                                          skinCoordWeight : new MFFloat([1,1,0.5,0.5]),
-<<<<<<< HEAD
+                                                                                                                          name : new SFString("r_carpal_proximal_interphalangeal_5"),
+                                                                                                                          DEF : new SFString("Joe_r_carpal_proximal_interphalangeal_5"),
+                                                                                                                          center : new SFVec3f([-0.2,0.755,-0.085]),
+                                                                                                                          skinCoordIndex : new MFInt32([321,322,323,324]),
+                                                                                                                          skinCoordWeight : new MFFloat([1,1,1,1]),
                                                                                                                           ulimit : new MFFloat([0,0,0]),
                                                                                                                           llimit : new MFFloat([0,0,0]),
-=======
-                                                                                                                          ulimit : new SFVec3f([0,0,0]),
-                                                                                                                          llimit : new SFVec3f([0,0,0]),
-                                                                                                                          stiffness : new SFVec3f([0,0,0]),
->>>>>>> 1bb62a5a
                                                                                                                           children : new MFNode([
                                                                                                                             new HAnimJoint({
-                                                                                                                              name : new SFString("r_carpal_proximal_interphalangeal_3"),
-                                                                                                                              DEF : new SFString("Joe_r_carpal_proximal_interphalangeal_3"),
-                                                                                                                              center : new SFVec3f([-0.2,0.74,-0.04]),
-                                                                                                                              skinCoordIndex : new MFInt32([295,296,297,298]),
-                                                                                                                              skinCoordWeight : new MFFloat([1,1,1,1]),
-<<<<<<< HEAD
+                                                                                                                              name : new SFString("r_carpal_distal_interphalangeal_5"),
+                                                                                                                              DEF : new SFString("Joe_r_carpal_distal_interphalangeal_5"),
+                                                                                                                              center : new SFVec3f([-0.2,0.735,-0.09]),
+                                                                                                                              skinCoordIndex : new MFInt32([325,326,327,328,329,330,331,332,333]),
+                                                                                                                              skinCoordWeight : new MFFloat([1,1,1,1,1,1,1,1,1]),
                                                                                                                               ulimit : new MFFloat([0,0,0]),
-                                                                                                                              llimit : new MFFloat([0,0,0]),
-=======
-                                                                                                                              ulimit : new SFVec3f([0,0,0]),
-                                                                                                                              llimit : new SFVec3f([0,0,0]),
-                                                                                                                              stiffness : new SFVec3f([0,0,0]),
->>>>>>> 1bb62a5a
-                                                                                                                              children : new MFNode([
-                                                                                                                                new HAnimJoint({
-                                                                                                                                  name : new SFString("r_carpal_distal_interphalangeal_3"),
-                                                                                                                                  DEF : new SFString("Joe_r_carpal_distal_interphalangeal_3"),
-                                                                                                                                  center : new SFVec3f([-0.2,0.7142,-0.04]),
-                                                                                                                                  skinCoordIndex : new MFInt32([299,300,301,302,303,304,305,306,307]),
-                                                                                                                                  skinCoordWeight : new MFFloat([1,1,1,1,1,1,1,1,1]),
-<<<<<<< HEAD
-                                                                                                                                  ulimit : new MFFloat([0,0,0]),
-                                                                                                                                  llimit : new MFFloat([0,0,0])})])})])})])}),
-=======
-                                                                                                                                  ulimit : new SFVec3f([0,0,0]),
-                                                                                                                                  llimit : new SFVec3f([0,0,0]),
-                                                                                                                                  stiffness : new SFVec3f([0,0,0])})])})])})])}),
->>>>>>> 1bb62a5a
-
-                                                                                                                    new HAnimJoint({
-                                                                                                                      name : new SFString("r_carpometacarpal_4"),
-                                                                                                                      DEF : new SFString("Joe_r_carpometacarpal_4"),
-                                                                                                                      center : new SFVec3f([-0.2,0.835,-0.065]),
-                                                                                                                      skinCoordIndex : new MFInt32([249,250]),
-                                                                                                                      skinCoordWeight : new MFFloat([1,1]),
-<<<<<<< HEAD
-                                                                                                                      ulimit : new MFFloat([0,0,0]),
-                                                                                                                      llimit : new MFFloat([0,0,0]),
-=======
-                                                                                                                      ulimit : new SFVec3f([0,0,0]),
-                                                                                                                      llimit : new SFVec3f([0,0,0]),
-                                                                                                                      stiffness : new SFVec3f([0,0,0]),
->>>>>>> 1bb62a5a
-                                                                                                                      children : new MFNode([
-                                                                                                                        new HAnimJoint({
-                                                                                                                          name : new SFString("r_metacarpophalangeal_4"),
-                                                                                                                          DEF : new SFString("Joe_r_metacarpophalangeal_4"),
-                                                                                                                          center : new SFVec3f([-0.2,0.793,-0.065]),
-                                                                                                                          skinCoordIndex : new MFInt32([274,275,280,281]),
-                                                                                                                          skinCoordWeight : new MFFloat([1,1,0.5,0.5]),
-<<<<<<< HEAD
-                                                                                                                          ulimit : new MFFloat([0,0,0]),
-                                                                                                                          llimit : new MFFloat([0,0,0]),
-=======
-                                                                                                                          ulimit : new SFVec3f([0,0,0]),
-                                                                                                                          llimit : new SFVec3f([0,0,0]),
-                                                                                                                          stiffness : new SFVec3f([0,0,0]),
->>>>>>> 1bb62a5a
-                                                                                                                          children : new MFNode([
-                                                                                                                            new HAnimJoint({
-                                                                                                                              name : new SFString("r_carpal_proximal_interphalangeal_4"),
-                                                                                                                              DEF : new SFString("Joe_r_carpal_proximal_interphalangeal_4"),
-                                                                                                                              center : new SFVec3f([-0.2,0.74,-0.065]),
-                                                                                                                              skinCoordIndex : new MFInt32([308,309,310,311]),
-                                                                                                                              skinCoordWeight : new MFFloat([1,1,1,1]),
-<<<<<<< HEAD
-                                                                                                                              ulimit : new MFFloat([0,0,0]),
-                                                                                                                              llimit : new MFFloat([0,0,0]),
-=======
-                                                                                                                              ulimit : new SFVec3f([0,0,0]),
-                                                                                                                              llimit : new SFVec3f([0,0,0]),
-                                                                                                                              stiffness : new SFVec3f([0,0,0]),
->>>>>>> 1bb62a5a
-                                                                                                                              children : new MFNode([
-                                                                                                                                new HAnimJoint({
-                                                                                                                                  name : new SFString("r_carpal_distal_interphalangeal_4"),
-                                                                                                                                  DEF : new SFString("Joe_r_carpal_distal_interphalangeal_4"),
-                                                                                                                                  center : new SFVec3f([-0.2,0.7177,-0.065]),
-                                                                                                                                  skinCoordIndex : new MFInt32([312,313,314,315,316,317,318,319,320]),
-                                                                                                                                  skinCoordWeight : new MFFloat([1,1,1,1,1,1,1,1,1]),
-<<<<<<< HEAD
-                                                                                                                                  ulimit : new MFFloat([0,0,0]),
-                                                                                                                                  llimit : new MFFloat([0,0,0])})])})])})])}),
-=======
-                                                                                                                                  ulimit : new SFVec3f([0,0,0]),
-                                                                                                                                  llimit : new SFVec3f([0,0,0]),
-                                                                                                                                  stiffness : new SFVec3f([0,0,0])})])})])})])}),
->>>>>>> 1bb62a5a
-
-                                                                                                                    new HAnimJoint({
-                                                                                                                      name : new SFString("r_carpometacarpal_5"),
-                                                                                                                      DEF : new SFString("Joe_r_carpometacarpal_5"),
-                                                                                                                      center : new SFVec3f([-0.2,0.84,-0.085]),
-                                                                                                                      skinCoordIndex : new MFInt32([251,252,253,281]),
-                                                                                                                      skinCoordWeight : new MFFloat([1,1,1,0.5]),
-<<<<<<< HEAD
-                                                                                                                      ulimit : new MFFloat([0,0,0]),
-                                                                                                                      llimit : new MFFloat([0,0,0]),
-=======
-                                                                                                                      ulimit : new SFVec3f([0,0,0]),
-                                                                                                                      llimit : new SFVec3f([0,0,0]),
-                                                                                                                      stiffness : new SFVec3f([0,0,0]),
->>>>>>> 1bb62a5a
-                                                                                                                      children : new MFNode([
-                                                                                                                        new HAnimJoint({
-                                                                                                                          name : new SFString("r_metacarpophalangeal_5"),
-                                                                                                                          DEF : new SFString("Joe_r_metacarpophalangeal_5"),
-                                                                                                                          center : new SFVec3f([-0.2,0.79,-0.085]),
-                                                                                                                          skinCoordIndex : new MFInt32([276,277,278]),
-                                                                                                                          skinCoordWeight : new MFFloat([1,1,1]),
-<<<<<<< HEAD
-                                                                                                                          ulimit : new MFFloat([0,0,0]),
-                                                                                                                          llimit : new MFFloat([0,0,0]),
-=======
-                                                                                                                          ulimit : new SFVec3f([0,0,0]),
-                                                                                                                          llimit : new SFVec3f([0,0,0]),
-                                                                                                                          stiffness : new SFVec3f([0,0,0]),
->>>>>>> 1bb62a5a
-                                                                                                                          children : new MFNode([
-                                                                                                                            new HAnimJoint({
-                                                                                                                              name : new SFString("r_carpal_proximal_interphalangeal_5"),
-                                                                                                                              DEF : new SFString("Joe_r_carpal_proximal_interphalangeal_5"),
-                                                                                                                              center : new SFVec3f([-0.2,0.755,-0.085]),
-                                                                                                                              skinCoordIndex : new MFInt32([321,322,323,324]),
-                                                                                                                              skinCoordWeight : new MFFloat([1,1,1,1]),
-<<<<<<< HEAD
-                                                                                                                              ulimit : new MFFloat([0,0,0]),
-                                                                                                                              llimit : new MFFloat([0,0,0]),
-=======
-                                                                                                                              ulimit : new SFVec3f([0,0,0]),
-                                                                                                                              llimit : new SFVec3f([0,0,0]),
-                                                                                                                              stiffness : new SFVec3f([0,0,0]),
->>>>>>> 1bb62a5a
-                                                                                                                              children : new MFNode([
-                                                                                                                                new HAnimJoint({
-                                                                                                                                  name : new SFString("r_carpal_distal_interphalangeal_5"),
-                                                                                                                                  DEF : new SFString("Joe_r_carpal_distal_interphalangeal_5"),
-                                                                                                                                  center : new SFVec3f([-0.2,0.735,-0.09]),
-                                                                                                                                  skinCoordIndex : new MFInt32([325,326,327,328,329,330,331,332,333]),
-                                                                                                                                  skinCoordWeight : new MFFloat([1,1,1,1,1,1,1,1,1]),
-<<<<<<< HEAD
-                                                                                                                                  ulimit : new MFFloat([0,0,0]),
-                                                                                                                                  llimit : new MFFloat([0,0,0])})])})])})])})])})])})])})])})])})])})])})])})])})])})])})])})])})])})])})])})])})])})])})])})])})])})])})])}),
-=======
-                                                                                                                                  ulimit : new SFVec3f([0,0,0]),
-                                                                                                                                  llimit : new SFVec3f([0,0,0]),
-                                                                                                                                  stiffness : new SFVec3f([0,0,0])})])})])})])})])})])})])})])})])})])})])})])})])})])})])})])})])})])})])})])})])})])})])})])})])})])})])})])}),
->>>>>>> 1bb62a5a
+                                                                                                                              llimit : new MFFloat([0,0,0])})])})])})])})])})])})])})])})])})])})])})])})])})])})])})])})])})])})])})])})])})])})])})])})])})])})])}),
                   skin : new SFNode(
                     new Shape({
                       DEF : new SFString("Joe_Shape"),

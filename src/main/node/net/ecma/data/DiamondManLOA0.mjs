--- conflicted
+++ resolved
@@ -1,37 +1,41 @@
 'use strict';
-import { X3D } from './x3d.mjs';
-import fs from 'fs';
-import { SFString } from './x3d.mjs';
-import { SFNode } from './x3d.mjs';
-import { head } from './x3d.mjs';
-import { component } from './x3d.mjs';
-import { SFInt32 } from './x3d.mjs';
-import { MFNode } from './x3d.mjs';
-import { meta } from './x3d.mjs';
-import { Scene } from './x3d.mjs';
-import { WorldInfo } from './x3d.mjs';
-import { MFString } from './x3d.mjs';
-import { NavigationInfo } from './x3d.mjs';
-import { SFFloat } from './x3d.mjs';
-import { Viewpoint } from './x3d.mjs';
-import { SFVec3f } from './x3d.mjs';
-import { HAnimHumanoid } from './x3d.mjs';
-import { MetadataSet } from './x3d.mjs';
-import { MetadataString } from './x3d.mjs';
-import { HAnimJoint } from './x3d.mjs';
-import { MFFloat } from './x3d.mjs';
-import { HAnimSegment } from './x3d.mjs';
-import { Transform } from './x3d.mjs';
-import { Shape } from './x3d.mjs';
-import { IndexedFaceSet } from './x3d.mjs';
-import { MFInt32 } from './x3d.mjs';
-import { Coordinate } from './x3d.mjs';
-import { MFVec3f } from './x3d.mjs';
-import { Appearance } from './x3d.mjs';
-import { Material } from './x3d.mjs';
-import { SFColor } from './x3d.mjs';
-import { HAnimSite } from './x3d.mjs';
-import { SFRotation } from './x3d.mjs';
+var X3D = require('./x3d.js');
+try {
+	var fs = require('fs');
+} catch (e) {
+console.log("Problems loading fs. On browser?",e);
+}
+var SFString = require('./x3d.js');
+var SFNode = require('./x3d.js');
+var head = require('./x3d.js');
+var component = require('./x3d.js');
+var SFInt32 = require('./x3d.js');
+var MFNode = require('./x3d.js');
+var meta = require('./x3d.js');
+var Scene = require('./x3d.js');
+var WorldInfo = require('./x3d.js');
+var MFString = require('./x3d.js');
+var NavigationInfo = require('./x3d.js');
+var SFFloat = require('./x3d.js');
+var Viewpoint = require('./x3d.js');
+var SFVec3f = require('./x3d.js');
+var HAnimHumanoid = require('./x3d.js');
+var MetadataSet = require('./x3d.js');
+var MetadataString = require('./x3d.js');
+var HAnimJoint = require('./x3d.js');
+var MFFloat = require('./x3d.js');
+var HAnimSegment = require('./x3d.js');
+var Transform = require('./x3d.js');
+var Shape = require('./x3d.js');
+var IndexedFaceSet = require('./x3d.js');
+var MFInt32 = require('./x3d.js');
+var Coordinate = require('./x3d.js');
+var MFVec3f = require('./x3d.js');
+var Appearance = require('./x3d.js');
+var Material = require('./x3d.js');
+var SFColor = require('./x3d.js');
+var HAnimSite = require('./x3d.js');
+var SFRotation = require('./x3d.js');
 var X3D0 =  new X3D({
 
       profile : new SFString("Immersive"),
@@ -188,27 +192,15 @@
                   name : new SFString("humanoid_root"),
                   DEF : new SFString("hanim_humanoid_root"),
                   center : new SFVec3f([0,0.824,0.0277]),
-<<<<<<< HEAD
                   ulimit : new MFFloat([0,0,0]),
                   llimit : new MFFloat([0,0,0]),
-=======
-                  ulimit : new SFVec3f([0,0,0]),
-                  llimit : new SFVec3f([0,0,0]),
-                  stiffness : new SFVec3f([0,0,0]),
->>>>>>> 1bb62a5a
                   children : new MFNode([
                     new HAnimJoint({
                       name : new SFString("sacroiliac"),
                       DEF : new SFString("hanim_sacroiliac"),
                       center : new SFVec3f([0,0.9149,0.0016]),
-<<<<<<< HEAD
                       ulimit : new MFFloat([0,0,0]),
                       llimit : new MFFloat([0,0,0]),
-=======
-                      ulimit : new SFVec3f([0,0,0]),
-                      llimit : new SFVec3f([0,0,0]),
-                      stiffness : new SFVec3f([0,0,0]),
->>>>>>> 1bb62a5a
                       children : new MFNode([
                         new HAnimSegment({
                           name : new SFString("pelvis"),

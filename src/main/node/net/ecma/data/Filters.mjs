'use strict';
import { X3D } from './x3d.mjs';
import fs from 'fs';
import { SFString } from './x3d.mjs';
import { SFNode } from './x3d.mjs';
import { head } from './x3d.mjs';
import { MFNode } from './x3d.mjs';
import { meta } from './x3d.mjs';
import { Scene } from './x3d.mjs';
import { WorldInfo } from './x3d.mjs';
import { NavigationInfo } from './x3d.mjs';
import { Background } from './x3d.mjs';
import { MFColor } from './x3d.mjs';
import { Viewpoint } from './x3d.mjs';
import { SFRotation } from './x3d.mjs';
import { SFVec3f } from './x3d.mjs';
import { SFBool } from './x3d.mjs';
import { Transform } from './x3d.mjs';
import { Shape } from './x3d.mjs';
import { Appearance } from './x3d.mjs';
import { Material } from './x3d.mjs';
import { SFColor } from './x3d.mjs';
import { Sphere } from './x3d.mjs';
import { SFFloat } from './x3d.mjs';
import { Cylinder } from './x3d.mjs';
import { ListenerPointSource } from './x3d.mjs';
import { StreamAudioDestination } from './x3d.mjs';
import { DynamicsCompressor } from './x3d.mjs';
import { Gain } from './x3d.mjs';
import { SpatialSound } from './x3d.mjs';
import { Analyser } from './x3d.mjs';
import { BiquadFilter } from './x3d.mjs';
import { AudioClip } from './x3d.mjs';
import { MFString } from './x3d.mjs';
var X3D0 =  new X3D({

      profile : new SFString("Full"),
      version : new SFString("4.0"),
      head : new SFNode(
        new head({
          meta : new MFNode([
            new meta({
              name : new SFString("title"),
              content : new SFString("Filters.x3d")}),

            new meta({
              name : new SFString("description"),
              content : new SFString("This X3D scene involves three sound sources. Each of them is visualized by a 3D object (in our case is a sphere) that depicts the sound effects. Specifically, we have added filters through of them we are able to manage the different sound effects in an impressive way. Filters can be composed of a number of attributes, frequency, detune, gain and the quality factor which also known as Q. Furthermore, the filters are classified in some specific types, depending on the sound effects that produce. In detail, there is the Low-pass filter which can create more muffled sound. Another one is the High-pass filter, which is used to generate tinny sound. Equally important is the Band-pass filter, which cuts off low and high frequencies and passes through only these within a certain range. On the contrary, the Notch filter has exactly the opposite operation of the Band-pass filter. Then is the Low-shelf filter, its role is to change the amount of bass in a sound, as a result the frequencies that are lower than the current frequency get a boost, while them that are over it remain unchanged. Next, the High-shelf filter is responsible for the quantity of treble in a sound. Moreover, Peaking filter is used in order to handle the amount of midrange in a sound. Lastly, there is the All-pass filter, whose role is to introduce phaser effects.")}),

            new meta({
              name : new SFString("info"),
              content : new SFString("This work presents an innovative solution of the spatial sound in X3DOM framework, that based on a combinational methodology. Specifically, we suggested the enrichment of X3DOM with spatial sound features, using both the X3D sound nodes and the structure of Web Audio API.")}),

            new meta({
              name : new SFString("creator"),
              content : new SFString("Efi Lakka, Athanasios Malamos, Dick Puk, Don Brutzman")}),

            new meta({
              name : new SFString("created"),
              content : new SFString("28 October 2020")}),

            new meta({
              name : new SFString("modified"),
              content : new SFString("5 December 2021")}),

            new meta({
              name : new SFString("reference"),
              content : new SFString("CHANGELOG.txt")}),

            new meta({
              name : new SFString("TODO"),
              content : new SFString("credit for audio files")}),

            new meta({
              name : new SFString("reference"),
              content : new SFString("https://www.medialab.hmu.gr/minipages/x3domAudio")}),

            new meta({
              name : new SFString("identifier"),
              content : new SFString("https://x3dgraphics.com/examples/X3dForAdvancedModeling/AudioSpatialSound/Filters.x3d")}),

            new meta({
              name : new SFString("generator"),
              content : new SFString("X3D-Edit 4.0, https://savage.nps.edu/X3D-Edit")}),

            new meta({
              name : new SFString("license"),
              content : new SFString("../license.html")})])})),
      Scene : new SFNode(
        new Scene({
          children : new MFNode([
            new WorldInfo({
              title : new SFString("Filters.x3d")}),

            new NavigationInfo({}),

            new Background({
              skyColor : new MFColor([0.2,0.2,0.2])}),

            new Viewpoint({
              description : new SFString("View entire audio model"),
              orientation : new SFRotation([1,0,0,-0.5]),
              position : new SFVec3f([0,500,600]),
              retainUserOffsets : new SFBool(true)}),

            new Transform({
              DEF : new SFString("TransformAudio1"),
              translation : new SFVec3f([-200,50,0]),
              children : new MFNode([
                new Shape({
                  appearance : new SFNode(
                    new Appearance({
                      DEF : new SFString("audio_emit"),
                      material : new SFNode(
                        new Material({
                          diffuseColor : new SFColor([0.1,0.1,0.1]),
                          emissiveColor : new SFColor([0.8,0.8,0.8]),
                          specularColor : new SFColor([0.01,0.01,0.01])}))})),
                  geometry : new SFNode(
                    new Sphere({
                      radius : new SFFloat(30)}))})])}),

            new Transform({
              DEF : new SFString("TransformAudio2"),
              translation : new SFVec3f([0,50,0]),
              children : new MFNode([
                new Shape({
                  appearance : new SFNode(
                    new Appearance({
                      DEF : new SFString("audio_emit2"),
                      material : new SFNode(
                        new Material({
                          diffuseColor : new SFColor([0.1,0.1,0.1]),
                          emissiveColor : new SFColor([0.8,0.8,0.8]),
                          specularColor : new SFColor([0.01,0.01,0.01])}))})),
                  geometry : new SFNode(
                    new Sphere({
                      radius : new SFFloat(30)}))})])}),

            new Transform({
              DEF : new SFString("TransformAudio3"),
              translation : new SFVec3f([200,50,0]),
              children : new MFNode([
                new Shape({
                  appearance : new SFNode(
                    new Appearance({
                      DEF : new SFString("audio_emit3"),
                      material : new SFNode(
                        new Material({
                          diffuseColor : new SFColor([0.1,0.1,0.1]),
                          emissiveColor : new SFColor([0.8,0.8,0.8]),
                          specularColor : new SFColor([0.01,0.01,0.01])}))})),
                  geometry : new SFNode(
                    new Sphere({
                      radius : new SFFloat(30)}))})])}),

            new Transform({
              DEF : new SFString("AnimData"),
              translation : new SFVec3f([0,50,0])}),

            new Transform({
              DEF : new SFString("AnimDataBoxH"),
              translation : new SFVec3f([0,100,0])}),

            new Transform({
              DEF : new SFString("AnimDataBoxM"),
              translation : new SFVec3f([15,100,0])}),

            new Transform({
              DEF : new SFString("AnimDataBoxL"),
              translation : new SFVec3f([30,100,0])}),

            new Transform({
              DEF : new SFString("AnimDataBoxMM"),
              translation : new SFVec3f([-15,100,0])}),

            new Transform({
              DEF : new SFString("AnimDataBoxLM"),
              translation : new SFVec3f([-30,100,0])}),

            new Transform({
              children : new MFNode([
                new Shape({
                  appearance : new SFNode(
                    new Appearance({
                      DEF : new SFString("floor"),
                      material : new SFNode(
                        new Material({
                          diffuseColor : new SFColor([0.1,0.1,0.1]),
                          shininess : new SFFloat(0.8),
                          specularColor : new SFColor([0.5,0.6,0.7])}))})),
                  geometry : new SFNode(
                    new Cylinder({
                      radius : new SFFloat(500)}))})])}),

<<<<<<< HEAD
            new ListenerPointSource({
              trackCurrentView : new SFBool(true)}),

            new StreamAudioDestination({
              channelCountMode : new SFString("MAX"),
              channelInterpretation : new SFString("SPEAKERS"),
=======
            new AudioDestination({
              channelCountMode : new SFString("MAX"),
>>>>>>> 1bb62a5a
              children : new MFNode([
                new DynamicsCompressor({
                  channelCountMode : new SFString("MAX"),
                  channelInterpretation : new SFString("SPEAKERS"),
                  children : new MFNode([
                    new Gain({
                      channelCountMode : new SFString("MAX"),
                      channelInterpretation : new SFString("SPEAKERS"),
                      children : new MFNode([
                        new SpatialSound({
                          DEF : new SFString("Audio1"),
                          distanceModel : new SFString("INVERSE"),
                          children : new MFNode([
                            new Gain({
                              channelCountMode : new SFString("MAX"),
                              channelInterpretation : new SFString("SPEAKERS"),
                              children : new MFNode([
                                new Analyser({
                                  channelCountMode : new SFString("MAX"),
                                  channelInterpretation : new SFString("SPEAKERS"),
                                  children : new MFNode([
                                    new BiquadFilter({
                                      type : field.TYPE_ALLPASS,
                                      detune : new SFFloat(50),
                                      frequency : new SFFloat(600),
                                      qualityFactor : new SFFloat(30),
                                      channelCountMode : new SFString("MAX"),
                                      channelInterpretation : new SFString("SPEAKERS"),
                                      children : new MFNode([
                                        new AudioClip({
                                          description : new SFString("Techno beat"),
                                          loop : new SFBool(true),
                                          url : new MFString(["sound/techno_beat.mp3","https://x3dgraphics.com/examples/X3dForAdvancedModeling/AudioSpatialSound/sound/techno_beat.mp3"])})])})])})])})])}),

                        new SpatialSound({
                          DEF : new SFString("Audio2"),
                          distanceModel : new SFString("INVERSE"),
                          children : new MFNode([
                            new Gain({
                              channelCountMode : new SFString("MAX"),
                              channelInterpretation : new SFString("SPEAKERS"),
                              children : new MFNode([
                                new Analyser({
                                  channelCountMode : new SFString("MAX"),
                                  channelInterpretation : new SFString("SPEAKERS"),
                                  children : new MFNode([
                                    new BiquadFilter({
                                      type : field.TYPE_ALLPASS,
                                      detune : new SFFloat(15),
                                      frequency : new SFFloat(600),
                                      qualityFactor : new SFFloat(15),
                                      channelCountMode : new SFString("MAX"),
                                      channelInterpretation : new SFString("SPEAKERS"),
                                      children : new MFNode([
                                        new AudioClip({
                                          description : new SFString("Simple beat"),
                                          loop : new SFBool(true),
                                          url : new MFString(["sound/beat.mp3","https://x3dgraphics.com/examples/X3dForAdvancedModeling/AudioSpatialSound/sound/beat.mp3"])})])})])})])})])}),

                        new SpatialSound({
                          DEF : new SFString("Audio3"),
                          distanceModel : new SFString("INVERSE"),
                          children : new MFNode([
                            new Gain({
                              channelCountMode : new SFString("MAX"),
                              channelInterpretation : new SFString("SPEAKERS"),
                              children : new MFNode([
                                new Analyser({
                                  channelCountMode : new SFString("MAX"),
                                  channelInterpretation : new SFString("SPEAKERS"),
                                  children : new MFNode([
                                    new BiquadFilter({
                                      type : field.TYPE_ALLPASS,
                                      frequency : new SFFloat(1000),
                                      qualityFactor : new SFFloat(0),
                                      channelCountMode : new SFString("MAX"),
                                      channelInterpretation : new SFString("SPEAKERS"),
                                      children : new MFNode([
                                        new AudioClip({
                                          description : new SFString("Wobble loop"),
                                          loop : new SFBool(true),
                                          url : new MFString(["sound/wobble_loop.mp3","https://x3dgraphics.com/examples/X3dForAdvancedModeling/AudioSpatialSound/sound/wobble_loop.mp3"])})])})])})])})])})])})])})])})])}))});
console.log(X3D0.toXMLNode());<|MERGE_RESOLUTION|>--- conflicted
+++ resolved
@@ -1,37 +1,41 @@
 'use strict';
-import { X3D } from './x3d.mjs';
-import fs from 'fs';
-import { SFString } from './x3d.mjs';
-import { SFNode } from './x3d.mjs';
-import { head } from './x3d.mjs';
-import { MFNode } from './x3d.mjs';
-import { meta } from './x3d.mjs';
-import { Scene } from './x3d.mjs';
-import { WorldInfo } from './x3d.mjs';
-import { NavigationInfo } from './x3d.mjs';
-import { Background } from './x3d.mjs';
-import { MFColor } from './x3d.mjs';
-import { Viewpoint } from './x3d.mjs';
-import { SFRotation } from './x3d.mjs';
-import { SFVec3f } from './x3d.mjs';
-import { SFBool } from './x3d.mjs';
-import { Transform } from './x3d.mjs';
-import { Shape } from './x3d.mjs';
-import { Appearance } from './x3d.mjs';
-import { Material } from './x3d.mjs';
-import { SFColor } from './x3d.mjs';
-import { Sphere } from './x3d.mjs';
-import { SFFloat } from './x3d.mjs';
-import { Cylinder } from './x3d.mjs';
-import { ListenerPointSource } from './x3d.mjs';
-import { StreamAudioDestination } from './x3d.mjs';
-import { DynamicsCompressor } from './x3d.mjs';
-import { Gain } from './x3d.mjs';
-import { SpatialSound } from './x3d.mjs';
-import { Analyser } from './x3d.mjs';
-import { BiquadFilter } from './x3d.mjs';
-import { AudioClip } from './x3d.mjs';
-import { MFString } from './x3d.mjs';
+var X3D = require('./x3d.js');
+try {
+	var fs = require('fs');
+} catch (e) {
+console.log("Problems loading fs. On browser?",e);
+}
+var SFString = require('./x3d.js');
+var SFNode = require('./x3d.js');
+var head = require('./x3d.js');
+var MFNode = require('./x3d.js');
+var meta = require('./x3d.js');
+var Scene = require('./x3d.js');
+var WorldInfo = require('./x3d.js');
+var NavigationInfo = require('./x3d.js');
+var Background = require('./x3d.js');
+var MFColor = require('./x3d.js');
+var Viewpoint = require('./x3d.js');
+var SFRotation = require('./x3d.js');
+var SFVec3f = require('./x3d.js');
+var SFBool = require('./x3d.js');
+var Transform = require('./x3d.js');
+var Shape = require('./x3d.js');
+var Appearance = require('./x3d.js');
+var Material = require('./x3d.js');
+var SFColor = require('./x3d.js');
+var Sphere = require('./x3d.js');
+var SFFloat = require('./x3d.js');
+var Cylinder = require('./x3d.js');
+var ListenerPointSource = require('./x3d.js');
+var StreamAudioDestination = require('./x3d.js');
+var DynamicsCompressor = require('./x3d.js');
+var Gain = require('./x3d.js');
+var SpatialSound = require('./x3d.js');
+var Analyser = require('./x3d.js');
+var BiquadFilter = require('./x3d.js');
+var AudioClip = require('./x3d.js');
+var MFString = require('./x3d.js');
 var X3D0 =  new X3D({
 
       profile : new SFString("Full"),
@@ -193,17 +197,12 @@
                     new Cylinder({
                       radius : new SFFloat(500)}))})])}),
 
-<<<<<<< HEAD
             new ListenerPointSource({
               trackCurrentView : new SFBool(true)}),
 
             new StreamAudioDestination({
               channelCountMode : new SFString("MAX"),
               channelInterpretation : new SFString("SPEAKERS"),
-=======
-            new AudioDestination({
-              channelCountMode : new SFString("MAX"),
->>>>>>> 1bb62a5a
               children : new MFNode([
                 new DynamicsCompressor({
                   channelCountMode : new SFString("MAX"),

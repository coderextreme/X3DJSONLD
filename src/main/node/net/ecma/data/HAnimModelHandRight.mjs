--- conflicted
+++ resolved
@@ -1,34 +1,38 @@
 'use strict';
-import { X3D } from './x3d.mjs';
-import fs from 'fs';
-import { SFString } from './x3d.mjs';
-import { SFNode } from './x3d.mjs';
-import { head } from './x3d.mjs';
-import { component } from './x3d.mjs';
-import { SFInt32 } from './x3d.mjs';
-import { MFNode } from './x3d.mjs';
-import { meta } from './x3d.mjs';
-import { Scene } from './x3d.mjs';
-import { WorldInfo } from './x3d.mjs';
-import { HAnimHumanoid } from './x3d.mjs';
-import { MetadataSet } from './x3d.mjs';
-import { MetadataString } from './x3d.mjs';
-import { MFString } from './x3d.mjs';
-import { HAnimJoint } from './x3d.mjs';
-import { MFFloat } from './x3d.mjs';
-import { HAnimSegment } from './x3d.mjs';
-import { Transform } from './x3d.mjs';
-import { Shape } from './x3d.mjs';
-import { Sphere } from './x3d.mjs';
-import { SFFloat } from './x3d.mjs';
-import { Appearance } from './x3d.mjs';
-import { Material } from './x3d.mjs';
-import { SFColor } from './x3d.mjs';
-import { IndexedLineSet } from './x3d.mjs';
-import { MFInt32 } from './x3d.mjs';
-import { Coordinate } from './x3d.mjs';
-import { MFVec3f } from './x3d.mjs';
-import { SFVec3f } from './x3d.mjs';
+var X3D = require('./x3d.js');
+try {
+	var fs = require('fs');
+} catch (e) {
+console.log("Problems loading fs. On browser?",e);
+}
+var SFString = require('./x3d.js');
+var SFNode = require('./x3d.js');
+var head = require('./x3d.js');
+var component = require('./x3d.js');
+var SFInt32 = require('./x3d.js');
+var MFNode = require('./x3d.js');
+var meta = require('./x3d.js');
+var Scene = require('./x3d.js');
+var WorldInfo = require('./x3d.js');
+var HAnimHumanoid = require('./x3d.js');
+var MetadataSet = require('./x3d.js');
+var MetadataString = require('./x3d.js');
+var MFString = require('./x3d.js');
+var HAnimJoint = require('./x3d.js');
+var MFFloat = require('./x3d.js');
+var HAnimSegment = require('./x3d.js');
+var Transform = require('./x3d.js');
+var Shape = require('./x3d.js');
+var Sphere = require('./x3d.js');
+var SFFloat = require('./x3d.js');
+var Appearance = require('./x3d.js');
+var Material = require('./x3d.js');
+var SFColor = require('./x3d.js');
+var IndexedLineSet = require('./x3d.js');
+var MFInt32 = require('./x3d.js');
+var Coordinate = require('./x3d.js');
+var MFVec3f = require('./x3d.js');
+var SFVec3f = require('./x3d.js');
 var X3D0 =  new X3D({
 
       profile : new SFString("Immersive"),
@@ -147,28 +151,16 @@
                 new HAnimJoint({
                   name : new SFString("humanoid_root"),
                   DEF : new SFString("hanim_humanoid_root"),
-<<<<<<< HEAD
                   ulimit : new MFFloat([0,0,0]),
                   llimit : new MFFloat([0,0,0]),
-=======
-                  ulimit : new SFVec3f([0,0,0]),
-                  llimit : new SFVec3f([0,0,0]),
-                  stiffness : new SFVec3f([0,0,0]),
->>>>>>> 1bb62a5a
                   /*Might consider putting a HAnimSegment here, but that doesn't help with re-use of this hand model*/
                   children : new MFNode([
                     new HAnimJoint({
                       name : new SFString("r_radiocarpal"),
                       DEF : new SFString("hanim_r_radiocarpal"),
                       description : new SFString("connection joint of hand to leg above"),
-<<<<<<< HEAD
                       ulimit : new MFFloat([0,0,0]),
                       llimit : new MFFloat([0,0,0]),
-=======
-                      ulimit : new SFVec3f([0,0,0]),
-                      llimit : new SFVec3f([0,0,0]),
-                      stiffness : new SFVec3f([0,0,0]),
->>>>>>> 1bb62a5a
                       children : new MFNode([
                         new HAnimSegment({
                           name : new SFString("r_carpal"),
@@ -235,14 +227,8 @@
                           name : new SFString("r_midcarpal_1"),
                           DEF : new SFString("hanim_r_midcarpal_1"),
                           center : new SFVec3f([-0.14,0.09,0]),
-<<<<<<< HEAD
                           ulimit : new MFFloat([0,0,0]),
                           llimit : new MFFloat([0,0,0]),
-=======
-                          ulimit : new SFVec3f([0,0,0]),
-                          llimit : new SFVec3f([0,0,0]),
-                          stiffness : new SFVec3f([0,0,0]),
->>>>>>> 1bb62a5a
                           children : new MFNode([
                             new HAnimSegment({
                               name : new SFString("r_trapezium"),
@@ -282,14 +268,8 @@
                               name : new SFString("r_carpometacarpal_1"),
                               DEF : new SFString("hanim_r_carpometacarpal_1"),
                               center : new SFVec3f([-0.2,0.15,0]),
-<<<<<<< HEAD
                               ulimit : new MFFloat([0,0,0]),
                               llimit : new MFFloat([0,0,0]),
-=======
-                              ulimit : new SFVec3f([0,0,0]),
-                              llimit : new SFVec3f([0,0,0]),
-                              stiffness : new SFVec3f([0,0,0]),
->>>>>>> 1bb62a5a
                               children : new MFNode([
                                 new HAnimSegment({
                                   name : new SFString("r_metacarpal_1"),
@@ -319,14 +299,8 @@
                                   name : new SFString("r_metacarpophalangeal_1"),
                                   DEF : new SFString("hanim_r_metacarpophalangeal_1"),
                                   center : new SFVec3f([-0.3,0.3,0]),
-<<<<<<< HEAD
                                   ulimit : new MFFloat([0,0,0]),
                                   llimit : new MFFloat([0,0,0]),
-=======
-                                  ulimit : new SFVec3f([0,0,0]),
-                                  llimit : new SFVec3f([0,0,0]),
-                                  stiffness : new SFVec3f([0,0,0]),
->>>>>>> 1bb62a5a
                                   children : new MFNode([
                                     new HAnimSegment({
                                       name : new SFString("r_carpal_proximal_phalanx_1"),
@@ -356,14 +330,8 @@
                                       name : new SFString("r_carpal_interphalangeal_1"),
                                       DEF : new SFString("hanim_r_carpal_interphalangeal_1"),
                                       center : new SFVec3f([-0.35,0.4,0]),
-<<<<<<< HEAD
                                       ulimit : new MFFloat([0,0,0]),
                                       llimit : new MFFloat([0,0,0]),
-=======
-                                      ulimit : new SFVec3f([0,0,0]),
-                                      llimit : new SFVec3f([0,0,0]),
-                                      stiffness : new SFVec3f([0,0,0]),
->>>>>>> 1bb62a5a
                                       children : new MFNode([
                                         new HAnimSegment({
                                           name : new SFString("r_carpal_distal_phalanx_1"),
@@ -394,14 +362,8 @@
                           name : new SFString("r_midcarpal_2"),
                           DEF : new SFString("hanim_r_midcarpal_2"),
                           center : new SFVec3f([-0.07,0.07,0]),
-<<<<<<< HEAD
                           ulimit : new MFFloat([0,0,0]),
                           llimit : new MFFloat([0,0,0]),
-=======
-                          ulimit : new SFVec3f([0,0,0]),
-                          llimit : new SFVec3f([0,0,0]),
-                          stiffness : new SFVec3f([0,0,0]),
->>>>>>> 1bb62a5a
                           children : new MFNode([
                             new HAnimSegment({
                               name : new SFString("r_trapezoid"),
@@ -432,14 +394,8 @@
                               name : new SFString("r_carpometacarpal_2"),
                               DEF : new SFString("hanim_r_carpometacarpal_2"),
                               center : new SFVec3f([-0.1,0.2,0]),
-<<<<<<< HEAD
                               ulimit : new MFFloat([0,0,0]),
                               llimit : new MFFloat([0,0,0]),
-=======
-                              ulimit : new SFVec3f([0,0,0]),
-                              llimit : new SFVec3f([0,0,0]),
-                              stiffness : new SFVec3f([0,0,0]),
->>>>>>> 1bb62a5a
                               children : new MFNode([
                                 new HAnimSegment({
                                   name : new SFString("r_metacarpal_2"),
@@ -469,14 +425,8 @@
                                   name : new SFString("r_metacarpophalangeal_2"),
                                   DEF : new SFString("hanim_r_metacarpophalangeal_2"),
                                   center : new SFVec3f([-0.15,0.5,0]),
-<<<<<<< HEAD
                                   ulimit : new MFFloat([0,0,0]),
                                   llimit : new MFFloat([0,0,0]),
-=======
-                                  ulimit : new SFVec3f([0,0,0]),
-                                  llimit : new SFVec3f([0,0,0]),
-                                  stiffness : new SFVec3f([0,0,0]),
->>>>>>> 1bb62a5a
                                   children : new MFNode([
                                     new HAnimSegment({
                                       name : new SFString("r_carpal_proximal_phalanx_2"),
@@ -506,14 +456,8 @@
                                       name : new SFString("r_carpal_proximal_interphalangeal_2"),
                                       DEF : new SFString("hanim_r_carpal_proximal_interphalangeal_2"),
                                       center : new SFVec3f([-0.2,0.7,0]),
-<<<<<<< HEAD
                                       ulimit : new MFFloat([0,0,0]),
                                       llimit : new MFFloat([0,0,0]),
-=======
-                                      ulimit : new SFVec3f([0,0,0]),
-                                      llimit : new SFVec3f([0,0,0]),
-                                      stiffness : new SFVec3f([0,0,0]),
->>>>>>> 1bb62a5a
                                       children : new MFNode([
                                         new HAnimSegment({
                                           name : new SFString("r_carpal_middle_phalanx_2"),
@@ -543,14 +487,8 @@
                                           name : new SFString("r_carpal_distal_interphalangeal_2"),
                                           DEF : new SFString("hanim_r_carpal_distal_interphalangeal_2"),
                                           center : new SFVec3f([-0.24,0.87,0]),
-<<<<<<< HEAD
                                           ulimit : new MFFloat([0,0,0]),
                                           llimit : new MFFloat([0,0,0]),
-=======
-                                          ulimit : new SFVec3f([0,0,0]),
-                                          llimit : new SFVec3f([0,0,0]),
-                                          stiffness : new SFVec3f([0,0,0]),
->>>>>>> 1bb62a5a
                                           children : new MFNode([
                                             new HAnimSegment({
                                               name : new SFString("r_carpal_distal_phalanx_2"),
@@ -581,14 +519,8 @@
                           name : new SFString("r_midcarpal_3"),
                           DEF : new SFString("hanim_r_midcarpal_3"),
                           center : new SFVec3f([0,0.07,0]),
-<<<<<<< HEAD
                           ulimit : new MFFloat([0,0,0]),
                           llimit : new MFFloat([0,0,0]),
-=======
-                          ulimit : new SFVec3f([0,0,0]),
-                          llimit : new SFVec3f([0,0,0]),
-                          stiffness : new SFVec3f([0,0,0]),
->>>>>>> 1bb62a5a
                           children : new MFNode([
                             new HAnimSegment({
                               name : new SFString("r_capitate"),
@@ -619,14 +551,8 @@
                               name : new SFString("r_carpometacarpal_3"),
                               DEF : new SFString("hanim_r_carpometacarpal_3"),
                               center : new SFVec3f([0,0.2,0]),
-<<<<<<< HEAD
                               ulimit : new MFFloat([0,0,0]),
                               llimit : new MFFloat([0,0,0]),
-=======
-                              ulimit : new SFVec3f([0,0,0]),
-                              llimit : new SFVec3f([0,0,0]),
-                              stiffness : new SFVec3f([0,0,0]),
->>>>>>> 1bb62a5a
                               children : new MFNode([
                                 new HAnimSegment({
                                   name : new SFString("r_metacarpal_3"),
@@ -656,14 +582,8 @@
                                   name : new SFString("r_metacarpophalangeal_3"),
                                   DEF : new SFString("hanim_r_metacarpophalangeal_3"),
                                   center : new SFVec3f([-0.03,0.5,0]),
-<<<<<<< HEAD
                                   ulimit : new MFFloat([0,0,0]),
                                   llimit : new MFFloat([0,0,0]),
-=======
-                                  ulimit : new SFVec3f([0,0,0]),
-                                  llimit : new SFVec3f([0,0,0]),
-                                  stiffness : new SFVec3f([0,0,0]),
->>>>>>> 1bb62a5a
                                   children : new MFNode([
                                     new HAnimSegment({
                                       name : new SFString("r_carpal_proximal_phalanx_3"),
@@ -693,14 +613,8 @@
                                       name : new SFString("r_carpal_proximal_interphalangeal_3"),
                                       DEF : new SFString("hanim_r_carpal_proximal_interphalangeal_3"),
                                       center : new SFVec3f([-0.05,0.75,0]),
-<<<<<<< HEAD
                                       ulimit : new MFFloat([0,0,0]),
                                       llimit : new MFFloat([0,0,0]),
-=======
-                                      ulimit : new SFVec3f([0,0,0]),
-                                      llimit : new SFVec3f([0,0,0]),
-                                      stiffness : new SFVec3f([0,0,0]),
->>>>>>> 1bb62a5a
                                       children : new MFNode([
                                         new HAnimSegment({
                                           name : new SFString("r_carpal_middle_phalanx_3"),
@@ -730,14 +644,8 @@
                                           name : new SFString("r_carpal_distal_interphalangeal_3"),
                                           DEF : new SFString("hanim_r_carpal_distal_interphalangeal_3"),
                                           center : new SFVec3f([-0.08,0.96,0]),
-<<<<<<< HEAD
                                           ulimit : new MFFloat([0,0,0]),
                                           llimit : new MFFloat([0,0,0]),
-=======
-                                          ulimit : new SFVec3f([0,0,0]),
-                                          llimit : new SFVec3f([0,0,0]),
-                                          stiffness : new SFVec3f([0,0,0]),
->>>>>>> 1bb62a5a
                                           children : new MFNode([
                                             new HAnimSegment({
                                               name : new SFString("r_carpal_distal_phalanx_3"),
@@ -768,14 +676,8 @@
                           name : new SFString("r_midcarpal_4_5"),
                           DEF : new SFString("hanim_r_midcarpal_4_5"),
                           center : new SFVec3f([0.1,0.1,0]),
-<<<<<<< HEAD
                           ulimit : new MFFloat([0,0,0]),
                           llimit : new MFFloat([0,0,0]),
-=======
-                          ulimit : new SFVec3f([0,0,0]),
-                          llimit : new SFVec3f([0,0,0]),
-                          stiffness : new SFVec3f([0,0,0]),
->>>>>>> 1bb62a5a
                           children : new MFNode([
                             new HAnimSegment({
                               name : new SFString("r_hamate"),
@@ -820,14 +722,8 @@
                               name : new SFString("r_carpometacarpal_4"),
                               DEF : new SFString("hanim_r_carpometacarpal_4"),
                               center : new SFVec3f([0.1,0.2,0]),
-<<<<<<< HEAD
                               ulimit : new MFFloat([0,0,0]),
                               llimit : new MFFloat([0,0,0]),
-=======
-                              ulimit : new SFVec3f([0,0,0]),
-                              llimit : new SFVec3f([0,0,0]),
-                              stiffness : new SFVec3f([0,0,0]),
->>>>>>> 1bb62a5a
                               children : new MFNode([
                                 new HAnimSegment({
                                   name : new SFString("r_metacarpal_4"),
@@ -857,14 +753,8 @@
                                   name : new SFString("r_metacarpophalangeal_4"),
                                   DEF : new SFString("hanim_r_metacarpophalangeal_4"),
                                   center : new SFVec3f([0.1,0.47,0]),
-<<<<<<< HEAD
                                   ulimit : new MFFloat([0,0,0]),
                                   llimit : new MFFloat([0,0,0]),
-=======
-                                  ulimit : new SFVec3f([0,0,0]),
-                                  llimit : new SFVec3f([0,0,0]),
-                                  stiffness : new SFVec3f([0,0,0]),
->>>>>>> 1bb62a5a
                                   children : new MFNode([
                                     new HAnimSegment({
                                       name : new SFString("r_carpal_proximal_phalanx_4"),
@@ -894,14 +784,8 @@
                                       name : new SFString("r_carpal_proximal_interphalangeal_4"),
                                       DEF : new SFString("hanim_r_carpal_proximal_interphalangeal_4"),
                                       center : new SFVec3f([0.1,0.7,0]),
-<<<<<<< HEAD
                                       ulimit : new MFFloat([0,0,0]),
                                       llimit : new MFFloat([0,0,0]),
-=======
-                                      ulimit : new SFVec3f([0,0,0]),
-                                      llimit : new SFVec3f([0,0,0]),
-                                      stiffness : new SFVec3f([0,0,0]),
->>>>>>> 1bb62a5a
                                       children : new MFNode([
                                         new HAnimSegment({
                                           name : new SFString("r_carpal_middle_phalanx_4"),
@@ -931,14 +815,8 @@
                                           name : new SFString("r_carpal_distal_interphalangeal_4"),
                                           DEF : new SFString("hanim_r_carpal_distal_interphalangeal_4"),
                                           center : new SFVec3f([0.1,0.93,0]),
-<<<<<<< HEAD
                                           ulimit : new MFFloat([0,0,0]),
                                           llimit : new MFFloat([0,0,0]),
-=======
-                                          ulimit : new SFVec3f([0,0,0]),
-                                          llimit : new SFVec3f([0,0,0]),
-                                          stiffness : new SFVec3f([0,0,0]),
->>>>>>> 1bb62a5a
                                           children : new MFNode([
                                             new HAnimSegment({
                                               name : new SFString("r_carpal_distal_phalanx_4"),
@@ -969,14 +847,8 @@
                               name : new SFString("r_carpometacarpal_5"),
                               DEF : new SFString("hanim_r_carpometacarpal_5"),
                               center : new SFVec3f([0.15,0.17,0]),
-<<<<<<< HEAD
                               ulimit : new MFFloat([0,0,0]),
                               llimit : new MFFloat([0,0,0]),
-=======
-                              ulimit : new SFVec3f([0,0,0]),
-                              llimit : new SFVec3f([0,0,0]),
-                              stiffness : new SFVec3f([0,0,0]),
->>>>>>> 1bb62a5a
                               children : new MFNode([
                                 new HAnimSegment({
                                   name : new SFString("r_metacarpal_5"),
@@ -1006,14 +878,8 @@
                                   name : new SFString("r_metacarpophalangeal_5"),
                                   DEF : new SFString("hanim_r_metacarpophalangeal_5"),
                                   center : new SFVec3f([0.2,0.4,0]),
-<<<<<<< HEAD
                                   ulimit : new MFFloat([0,0,0]),
                                   llimit : new MFFloat([0,0,0]),
-=======
-                                  ulimit : new SFVec3f([0,0,0]),
-                                  llimit : new SFVec3f([0,0,0]),
-                                  stiffness : new SFVec3f([0,0,0]),
->>>>>>> 1bb62a5a
                                   children : new MFNode([
                                     new HAnimSegment({
                                       name : new SFString("r_carpal_proximal_phalanx_5"),
@@ -1043,14 +909,8 @@
                                       name : new SFString("r_carpal_proximal_interphalangeal_5"),
                                       DEF : new SFString("hanim_r_carpal_proximal_interphalangeal_5"),
                                       center : new SFVec3f([0.23,0.63,0]),
-<<<<<<< HEAD
                                       ulimit : new MFFloat([0,0,0]),
                                       llimit : new MFFloat([0,0,0]),
-=======
-                                      ulimit : new SFVec3f([0,0,0]),
-                                      llimit : new SFVec3f([0,0,0]),
-                                      stiffness : new SFVec3f([0,0,0]),
->>>>>>> 1bb62a5a
                                       children : new MFNode([
                                         new HAnimSegment({
                                           name : new SFString("r_carpal_middle_phalanx_5"),
@@ -1080,14 +940,8 @@
                                           name : new SFString("r_carpal_distal_interphalangeal_5"),
                                           DEF : new SFString("hanim_r_carpal_distal_interphalangeal_5"),
                                           center : new SFVec3f([0.25,0.79,0]),
-<<<<<<< HEAD
                                           ulimit : new MFFloat([0,0,0]),
                                           llimit : new MFFloat([0,0,0]),
-=======
-                                          ulimit : new SFVec3f([0,0,0]),
-                                          llimit : new SFVec3f([0,0,0]),
-                                          stiffness : new SFVec3f([0,0,0]),
->>>>>>> 1bb62a5a
                                           children : new MFNode([
                                             new HAnimSegment({
                                               name : new SFString("r_carpal_distal_phalanx_5"),

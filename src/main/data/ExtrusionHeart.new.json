{ "X3D": {
    "encoding":"UTF-8",
    "@profile":"Immersive",
    "@version":"3.0",
    "@xsd:noNamespaceSchemaLocation":"https://www.web3d.org/specifications/x3d-3.0.xsd",
    "JSON schema":"https://www.web3d.org/specifications/x3d-4.0-JSONSchema.autogenerated.json",
    "head": {
        "meta": [
          {
            "@name":"title",
            "@content":"ExtrusionHeart.x3d"
          },
          {
            "@name":"description",
            "@content":"Simple extrusion of a Valentine heart."
          },
          {
            "@name":"creator",
            "@content":"Class participants in course Introduction to VRML/X3D."
          },
          {
            "@name":"created",
            "@content":"14 February 2001"
          },
          {
            "@name":"modified",
            "@content":"27 November 2015"
          },
          {
            "@name":"identifier",
            "@content":"https://www.web3d.org/x3d/content/examples/Basic/course/ExtrusionHeart.x3d"
          },
          {
            "@name":"generator",
            "@content":"X3D-Edit 3.3, https://savage.nps.edu/X3D-Edit"
          },
          {
            "@name":"license",
            "@content":"../license.html"
          },
          {
            "@name":"translated",
<<<<<<< HEAD
            "@content":"09 June 2023"
=======
            "@content":"21 June 2023"
>>>>>>> 1bb62a5a
          },
          {
            "@name":"generator",
            "@content":"X3dToJson.xslt, https://www.web3d.org/x3d/stylesheets/X3dToJson.html"
          },
          {
            "@name":"reference",
            "@content":"X3D JSON encoding: https://www.web3d.org/wiki/index.php/X3D_JSON_Encoding"
          }
        ]
    },
    "Scene": {
        "-children":[
          { "Viewpoint":
            {
              "@description":"Extrusion Heart",
              "@orientation":[1,0,0,1.57],
              "@position":[0,-4,0]
            }
          },
          { "Transform":
            {
              "@translation":[0,-0.5,0],
              "-children":[
                { "Shape":
                  {
                    "-appearance":
                      { "Appearance":
                        {
                          "-material":
                            { "Material":
                              {
                                "@diffuseColor":[0.8,0.3,0.3]
                              }
                            }
                        }
                      },
                    "-geometry":
                      { "Extrusion":
                        {
                          "@creaseAngle":3.1416,
                          "@crossSection":[0,0.8,0.2,1,0.7,0.95,1,0.5,0.8,0,0.5,-0.3,0,-0.7,-0.5,-0.3,-0.8,0,-1,0.5,-0.7,0.95,-0.2,1,0,0.8],
                          "@scale":[0.01,0.01,0.8,0.8,1,1,0.8,0.8,0.01,0.01],
                          "@solid":false,
                          "@spine":[0,0,0,0,0.1,0,0,0.5,0,0,0.9,0,0,1,0]
                        }
                      }
                  }
                }
              ]
            }
          }
        ]
    }
  }
}<|MERGE_RESOLUTION|>--- conflicted
+++ resolved
@@ -40,11 +40,7 @@
           },
           {
             "@name":"translated",
-<<<<<<< HEAD
-            "@content":"09 June 2023"
-=======
-            "@content":"21 June 2023"
->>>>>>> 1bb62a5a
+            "@content":"22 June 2023"
           },
           {
             "@name":"generator",
@@ -85,7 +81,7 @@
                     "-geometry":
                       { "Extrusion":
                         {
-                          "@creaseAngle":3.1416,
+                          "@creaseAngle":3.14159,
                           "@crossSection":[0,0.8,0.2,1,0.7,0.95,1,0.5,0.8,0,0.5,-0.3,0,-0.7,-0.5,-0.3,-0.8,0,-1,0.5,-0.7,0.95,-0.2,1,0,0.8],
                           "@scale":[0.01,0.01,0.8,0.8,1,1,0.8,0.8,0.01,0.01],
                           "@solid":false,

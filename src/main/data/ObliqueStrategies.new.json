--- conflicted
+++ resolved
@@ -132,11 +132,7 @@
           },
           {
             "@name":"translated",
-<<<<<<< HEAD
-            "@content":"09 June 2023"
-=======
-            "@content":"21 June 2023"
->>>>>>> 1bb62a5a
+            "@content":"22 June 2023"
           },
           {
             "@name":"generator",
@@ -162,7 +158,7 @@
           },
           { "Background":
             {
-              "@skyColor":[0.4196,0.4275,1]
+              "@skyColor":[0.419608,0.427451,1]
             }
           },
           { "Transform":
@@ -219,7 +215,7 @@
                                 "-material":
                                   { "Material":
                                     {
-                                      "@ambientIntensity":0.2458,
+                                      "@ambientIntensity":0.245763,
                                       "@diffuseColor":[0.34773,0.090909,0.005289],
                                       "@shininess":0.07,
                                       "@specularColor":[0.336735,0.051091,0.051091],

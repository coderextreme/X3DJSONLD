--- conflicted
+++ resolved
@@ -54,11 +54,7 @@
           },
           {
             "@name":"translated",
-<<<<<<< HEAD
-            "@content":"09 June 2023"
-=======
-            "@content":"21 June 2023"
->>>>>>> 1bb62a5a
+            "@content":"22 June 2023"
           },
           {
             "@name":"generator",
